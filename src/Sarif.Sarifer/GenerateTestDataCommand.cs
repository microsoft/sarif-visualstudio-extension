--- conflicted
+++ resolved
@@ -14,12 +14,8 @@
 {
     internal class GenerateTestDataCommand
     {
-<<<<<<< HEAD
-=======
         private const string ProofOfConceptResourceName = "TestData.ProofOfConcept.sarif";
-        private const string SendDataToViewerFailureEventName = "SendDataToViewer/Failure";
 
->>>>>>> 488b3ffa
         private readonly SarifViewerInterop viewerInterop;
 
         public GenerateTestDataCommand(IVsShell vsShell, IMenuCommandService menuCommandService)
@@ -38,16 +34,7 @@
         /// </summary>
         private void MenuCommandCallback(object caller, EventArgs args)
         {
-<<<<<<< HEAD
-            this.SendDataToViewerAsync().FileAndForget(FileAndForgetEventName.SendDataToViewerFailure);
-        }
-
-        private async Task SendDataToViewerAsync()
-        {
-            string testDataFilePath = await CreateTestDataFileAsync().ConfigureAwait(continueOnCapturedContext: true);
-=======
             Stream testDataStream = Assembly.GetExecutingAssembly().GetManifestResourceStream(ProofOfConceptResourceName);
->>>>>>> 488b3ffa
 
             // TODO: Why does this never return true?
             if (!viewerInterop.IsViewerExtensionLoaded)
@@ -55,7 +42,7 @@
                 this.viewerInterop.LoadViewerExtension();
             }
 
-            this.viewerInterop.OpenSarifLogAsync(testDataStream).FileAndForget(FileAndForget.EventName(SendDataToViewerFailureEventName));
+            this.viewerInterop.OpenSarifLogAsync(testDataStream).FileAndForget(FileAndForgetEventName.SendDataToViewerFailure);
         }
     }
 }