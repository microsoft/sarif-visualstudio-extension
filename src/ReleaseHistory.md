--- conflicted
+++ resolved
@@ -18,10 +18,6 @@
 * BUGFIX: Crash when an artifactLocation has a null uri property
 
 ## **v2.1.2** [SARIF Viewer](https://marketplace.visualstudio.com/items?itemName=WDGIS.MicrosoftSarifViewer)
-<<<<<<< HEAD
 * FEATURE: add support for embedded hyperlinks in the error list that point to web URLs
 * Updated SDK compatibility with [v2.1.0-rtm.1](https://www.nuget.org/packages/Sarif.Sdk/2.1.1)
-* Optimized file loading logic
-=======
-* FEATURE: add support for embedded hyperlinks in the error list that point to web URLs
->>>>>>> c1492280
+* Optimized file loading logic