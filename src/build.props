--- conflicted
+++ resolved
@@ -48,11 +48,8 @@
   </PropertyGroup>
 
   <ItemGroup>
-<<<<<<< HEAD
     <None Include="icon.png" Pack="true" PackagePath="\"/>
-=======
     <None Include="..\..\triskelion.png" Pack="true" PackagePath="\"/>
->>>>>>> a051f19a
   </ItemGroup>
 
 </Project>