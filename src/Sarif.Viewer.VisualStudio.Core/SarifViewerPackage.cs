﻿// Copyright (c) Microsoft. All rights reserved.
// Licensed under the MIT license. See LICENSE file in the project root for full license information.

using System;
using System.Collections.Generic;
using System.ComponentModel.Design;
using System.Configuration;
using System.IO;
using System.Linq;
using System.Runtime.InteropServices;
using System.Threading;
using System.Threading.Tasks;

using Microsoft.CodeAnalysis.Sarif;
using Microsoft.Sarif.Viewer.ErrorList;
using Microsoft.Sarif.Viewer.FileMonitor;
using Microsoft.Sarif.Viewer.Options;
using Microsoft.Sarif.Viewer.ResultSources.Domain.Models;
using Microsoft.Sarif.Viewer.ResultSources.Factory;
using Microsoft.Sarif.Viewer.Services;
using Microsoft.Sarif.Viewer.Shell;
using Microsoft.Sarif.Viewer.Tags;
using Microsoft.VisualStudio;
using Microsoft.VisualStudio.ComponentModelHost;
using Microsoft.VisualStudio.Shell;
using Microsoft.VisualStudio.Shell.Events;
using Microsoft.VisualStudio.Shell.Interop;
using Microsoft.VisualStudio.Text.Tagging;

using Newtonsoft.Json;

using ResultSourcesConstants = Microsoft.Sarif.Viewer.ResultSources.Domain.Models.Constants;

using Task = System.Threading.Tasks.Task;

namespace Microsoft.Sarif.Viewer
{
    /// <summary>
    /// This is the class that implements the package exposed by this assembly.
    /// </summary>
    [PackageRegistration(UseManagedResourcesOnly = true, AllowsBackgroundLoading = true)]
    [InstalledProductRegistration("#110", "#112", ThisAssembly.AssemblyFileVersion, IconResourceID = 400)] // Info on this package for Help/About
    [Guid(PackageGuidString)]
    [ProvideMenuResource("Menus.ctmenu", 1)]
    [ProvideToolWindow(typeof(SarifExplorerWindow), Style = VsDockStyle.Tabbed, Window = "3ae79031-e1bc-11d0-8f78-00a0c9110057", Transient = true)]
    [ProvideService(typeof(SLoadSarifLogService))]
    [ProvideService(typeof(SCloseSarifLogService))]
    [ProvideService(typeof(SDataService))]
    [ProvideService(typeof(ISarifLocationTaggerService))]
    [ProvideService(typeof(ITextViewCaretListenerService<>))]
    [ProvideService(typeof(ISarifErrorListEventSelectionService))]
    [ProvideAutoLoad(VSConstants.UICONTEXT.SolutionExistsAndFullyLoaded_string, PackageAutoLoadFlags.BackgroundLoad)]
    [ProvideOptionPage(typeof(SarifViewerOptionPage), OptionCategoryName, OptionPageName, 0, 0, true)]
    public sealed class SarifViewerPackage : AsyncPackage
    {
        private readonly List<OleMenuCommand> menuCommands = new List<OleMenuCommand>();

        private ISarifErrorListEventSelectionService selectionService;

        private ResultSourceHost resultSourceHost;
        private OutputWindowTracerListener outputWindowTraceListener;

        /// <summary>
        /// OpenSarifFileCommandPackage GUID string.
        /// </summary>
        public const string PackageGuidString = "b97edb99-282e-444c-8f53-7de237f2ec5e";
        public const string OptionCategoryName = "SARIF Viewer";
        public const string OptionPageName = "General";
        public const string OutputPaneName = "SARIF Viewer";
        public static readonly Guid PackageGuid = new Guid(PackageGuidString);

        public static bool IsUnitTesting { get; set; } = false;

        public static Configuration AppConfig { get; private set; }

        private struct ServiceInformation
        {
            /// <summary>
            /// Function that will create an instance of this service.
            /// </summary>
            public Func<Type, object> Creator;

            /// <summary>
            /// Indicates whether to promote the service to parent service containers.
            /// </summary>
            /// <remarks>
            /// For our purposes, true indicates whether the service is visible outside this package.
            /// </remarks>
            public bool Promote;
        }

        private SarifFolderMonitor sarifFolderMonitor;

        /// <summary>
        /// Contains the list of services and their creator functions.
        /// </summary>
        private static readonly Dictionary<Type, ServiceInformation> ServiceTypeToServiceInformation = new Dictionary<Type, ServiceInformation>
        {
            { typeof(SLoadSarifLogService), new ServiceInformation { Creator = type => new LoadSarifLogService(), Promote = true } },
            { typeof(SCloseSarifLogService), new ServiceInformation { Creator = type => new CloseSarifLogService(), Promote = true } },
            { typeof(SDataService), new ServiceInformation { Creator = type => new DataService(), Promote = true } },
            { typeof(ISarifLocationTaggerService), new ServiceInformation { Creator = type => new SarifLocationTaggerService(), Promote = false } },
            { typeof(ISarifErrorListEventSelectionService), new ServiceInformation { Creator = type => new SarifErrorListEventProcessor(), Promote = false } },

            // Services that are exposed as templates are a bit "different", you expose them as
            // ITextViewCaretListenerService<> and then you have to differentiate them when they are
            // asked for.
            {
                typeof(ITextViewCaretListenerService<>), new ServiceInformation
                {
                    Creator = type =>
                    {
                        if (type == typeof(ITextViewCaretListenerService<IErrorTag>))
                        {
                            return new TextViewCaretListenerService<IErrorTag>();
                        }

                        if (type == typeof(ITextViewCaretListenerService<ITextMarkerTag>))
                        {
                            return new TextViewCaretListenerService<ITextMarkerTag>();
                        }

                        return null;
                    },
                    Promote = false,
                }
            },
        };

        /// <summary>
        /// Initialization of the package; this method is called right after the package is sited, so this is the place
        /// where you can put all the initialization code that rely on services provided by VisualStudio.
        /// </summary>
        /// <param name="cancellationToken">
        /// A <see cref="CancellationToken"/> that can be used to cancel the initialization of the package.
        /// </param>
        /// <param name="progress">
        /// A provider to update progress.
        /// </param>
        /// <returns>A <see cref="Task"/> representing the asynchronous operation.</returns>
        protected override async Task InitializeAsync(CancellationToken cancellationToken, IProgress<ServiceProgressData> progress)
        {
            await base.InitializeAsync(cancellationToken, progress).ConfigureAwait(continueOnCapturedContext: true);

            // Mitigation for Newtonsoft.Json v12 vulnerability GHSA-5crp-9r3c-p9vr
            JsonConvert.DefaultSettings = () => new JsonSerializerSettings { MaxDepth = 64 };

            var callback = new ServiceCreatorCallback(this.CreateService);
            foreach (KeyValuePair<Type, ServiceInformation> serviceInformationKVP in ServiceTypeToServiceInformation)
            {
                ((IServiceContainer)this).AddService(serviceInformationKVP.Key, callback, promote: serviceInformationKVP.Value.Promote);
            }

            await ThreadHelper.JoinableTaskFactory.SwitchToMainThreadAsync();

            // initialize Option first since other componments may depends on options.
            await SarifViewerOption.InitializeAsync(this).ConfigureAwait(false);

            if (await this.GetServiceAsync(typeof(SVsOutputWindow)).ConfigureAwait(continueOnCapturedContext: true) is IVsOutputWindow output)
            {
                this.outputWindowTraceListener = new OutputWindowTracerListener(output, OutputPaneName);
            }

            var componentModel = await this.GetServiceAsync(typeof(SComponentModel)) as IComponentModel;
            Assumes.Present(componentModel);

            this.selectionService = componentModel.GetService<ISarifErrorListEventSelectionService>();

            OpenLogFileCommands.Initialize(this);
            CodeAnalysisResultManager.Instance.Register();
            SarifToolWindowCommand.Initialize(this);
            ErrorListCommand.Initialize(this);
            this.sarifFolderMonitor = new SarifFolderMonitor();

            if (await this.IsSolutionLoadedAsync())
            {
                // Async package initilized after solution is fully loaded according to
                // [ProvideAutoLoad(VSConstants.UICONTEXT.SolutionExistsAndFullyLoaded_string, PackageAutoLoadFlags.BackgroundLoad)]
                // SolutionEvents.OnAfterBackgroundSolutionLoadComplete will not by triggered until the user opens another solution.
                // Need to manually start monitor in this case.
                this.sarifFolderMonitor?.StartWatch();
            }

            SolutionEvents.OnBeforeCloseSolution += this.SolutionEvents_OnBeforeCloseSolution;
            SolutionEvents.OnAfterCloseSolution += this.SolutionEvents_OnAfterCloseSolution;
            SolutionEvents.OnAfterBackgroundSolutionLoadComplete += this.SolutionEvents_OnAfterBackgroundSolutionLoadComplete;

            await this.InitializeResultSourceHostAsync();
            return;
        }

        private void SolutionEvents_OnAfterCloseSolution(object sender, EventArgs e)
        {
            ThreadHelper.ThrowIfNotOnUIThread();

            using (OleMenuCommandService mcs = this.GetService<IMenuCommandService, OleMenuCommandService>())
            {
                foreach (OleMenuCommand menuCommand in menuCommands)
                {
                    mcs.RemoveCommand(menuCommand);
                }
            }

            this.menuCommands.Clear();

            SarifExplorerWindow.Find()?.Close();
        }

        private async Task InitializeResultSourceHostAsync()
        {
<<<<<<< HEAD
            string solutionPath = ShellUtilities.GetSolutionDirectoryPath();
            if (!string.IsNullOrWhiteSpace(solutionPath) && SarifViewerOption.Instance.IsGitHubAdvancedSecurityEnabled)
=======
            if (this.resultSourceHost == null)
>>>>>>> 1573d293
            {
                string solutionPath = GetSolutionDirectoryPath();
                if (!string.IsNullOrWhiteSpace(solutionPath) && SarifViewerOption.Instance.IsGitHubAdvancedSecurityEnabled)
                {
                    this.resultSourceHost = new ResultSourceHost(solutionPath, this);
                    this.resultSourceHost.ServiceEvent += this.ResultSourceHost_ServiceEvent;
                }
            }

            await this.resultSourceHost?.RequestAnalysisResultsAsync();
        }

        private object CreateService(IServiceContainer container, Type serviceType)
        {
            return ServiceTypeToServiceInformation.TryGetValue(serviceType, out ServiceInformation serviceInformation) ? serviceInformation.Creator(serviceType) : null;
        }

        private static IVsShell vsShell;

        private static IVsShell VsShell
        {
            get
            {
                ThreadHelper.ThrowIfNotOnUIThread();

                vsShell ??= Package.GetGlobalService(typeof(SVsShell)) as IVsShell;

                return vsShell;
            }
        }

        public static IVsPackage LoadViewerPackage()
        {
            ThreadHelper.ThrowIfNotOnUIThread();
            var serviceGuid = new Guid(PackageGuidString);

            if (VsShell.IsPackageLoaded(ref serviceGuid, out IVsPackage package) == 0 && package != null)
            {
                return package;
            }

            VsShell.LoadPackage(ref serviceGuid, out package);
            return package;
        }

        private async System.Threading.Tasks.Task<bool> IsSolutionLoadedAsync()
        {
            await JoinableTaskFactory.SwitchToMainThreadAsync();
            if (!(await GetServiceAsync(typeof(SVsSolution)) is IVsSolution solutionService))
            {
                return false;
            }

            solutionService.GetProperty((int)__VSPROPID.VSPROPID_IsSolutionOpen, out object value);
            return value is bool isSolOpen && isSolOpen;
        }

        private void SolutionEvents_OnBeforeCloseSolution(object sender, EventArgs e)
        {
            // stop watcher when the solution is closed.
            this.sarifFolderMonitor?.StopWatch();

            if (this.resultSourceHost != null)
            {
                this.resultSourceHost.ServiceEvent -= this.ResultSourceHost_ServiceEvent;
                this.resultSourceHost = null;
            }

            var fileSystem = new FileSystem();

            try
            {
                // Best effort delete, no harm if this fails.
                fileSystem.FileDelete(Path.Combine(ShellUtilities.GetDotSarifDirectoryPath(), "scan-results.sarif"));
            }
            catch (Exception) { }
        }

        private void SolutionEvents_OnAfterBackgroundSolutionLoadComplete(object sender, EventArgs e)
        {
            // start to watch when the solution is loaded.
            this.sarifFolderMonitor?.StartWatch();

            this.JoinableTaskFactory.Run(async () => await InitializeResultSourceHostAsync());
        }

        private void ResultSourceHost_ServiceEvent(object sender, ServiceEventArgs e)
        {
<<<<<<< HEAD
            string path = Path.Combine(ShellUtilities.GetDotSarifDirectoryPath(), e.LogFileName);
            e.SarifLog.Save(path);
=======
            switch (e.ServiceEventType)
            {
                case ResultSourceServiceEventType.ResultsUpdated:
                    if (e is ResultsUpdatedEventArgs resultsUpdatedEventArgs)
                    {
                        string path = Path.Combine(GetDotSarifDirectoryPath(), resultsUpdatedEventArgs.LogFileName);
                        resultsUpdatedEventArgs.SarifLog.Save(path);
                    }

                    break;
                case ResultSourceServiceEventType.RequestAddMenuItems:
                    if (e is RequestAddMenuItemsEventArgs requestAddMenuCommandEventArgs)
                    {
                        OleMenuCommand CreateFlyoutMenu(ErrorListMenuFlyout flyout, int id)
                        {
                            var commandId = new CommandID(ErrorListCommand.ResultSourceServiceCommandSet, id);
                            var flyoutMenu = new OleMenuCommand(
                                null, // invokeHandler
                                null, // changeHandler
                                (sender, e) => ErrorListCommand.Instance.ResultSourceServiceMenuItem_BeforeQueryStatus(sender, flyout),
                                commandId);
                            flyoutMenu.Properties.Add(ResultSourcesConstants.ResultSourceServiceMenuCommandBeforeQueryStatusCallbackKey, flyout.BeforeQueryStatusMenuCommand);
                            menuCommands.Add(flyoutMenu);

                            return flyoutMenu;
                        }

                        OleMenuCommand CreateDynamicMenuCommand(ErrorListMenuCommand command, int id)
                        {
                            var commandId = new CommandID(ErrorListCommand.ResultSourceServiceCommandSet, id);
                            var menuCommand = new OleMenuCommand(
                                (sender, e) => ErrorListCommand.Instance.ResultSourceServiceMenuCommand_Invoke(sender),
                                null, // changeHandler
                                (sender, e) => ErrorListCommand.Instance.ResultSourceServiceMenuItem_BeforeQueryStatus(sender, command),
                                commandId);
                            menuCommand.Properties.Add(ResultSourcesConstants.ResultSourceServiceMenuCommandInvokeCallbackKey, command.InvokeMenuCommand);
                            menuCommand.Properties.Add(ResultSourcesConstants.ResultSourceServiceMenuCommandBeforeQueryStatusCallbackKey, command.BeforeQueryStatusMenuCommand);
                            menuCommands.Add(menuCommand);

                            return menuCommand;
                        }

                        using (OleMenuCommandService mcs = this.GetService<IMenuCommandService, OleMenuCommandService>())
                        {
                            int firstMenuId = requestAddMenuCommandEventArgs.FirstMenuId;
                            int firstCommandId = requestAddMenuCommandEventArgs.FirstCommandId;
                            int flyoutCount = 0;
                            int commandCount = 0;

                            for (int f = 0; f < requestAddMenuCommandEventArgs.MenuItems.Flyouts.Count && f < ResultSourceHost.ErrorListContextdMenuChildFlyoutsPerFlyout; f++)
                            {
                                ErrorListMenuFlyout flyout = requestAddMenuCommandEventArgs.MenuItems.Flyouts[f];
                                OleMenuCommand flyoutMenu = CreateFlyoutMenu(flyout, firstMenuId + flyoutCount);
                                mcs.AddCommand(flyoutMenu);
                                flyoutCount++;

                                for (int c = 0; c < flyout.Commands.Count && c < ResultSourceHost.ErrorListContextdMenuCommandsPerFlyout; c++)
                                {
                                    ErrorListMenuCommand command = flyout.Commands[c];
                                    OleMenuCommand menuCommand = CreateDynamicMenuCommand(command, firstCommandId + commandCount);
                                    mcs.AddCommand(menuCommand);
                                    commandCount++;
                                }
                            }
                        }
                    }

                    break;
            }
>>>>>>> 1573d293
        }
    }
}<|MERGE_RESOLUTION|>--- conflicted
+++ resolved
@@ -208,14 +208,9 @@
 
         private async Task InitializeResultSourceHostAsync()
         {
-<<<<<<< HEAD
-            string solutionPath = ShellUtilities.GetSolutionDirectoryPath();
-            if (!string.IsNullOrWhiteSpace(solutionPath) && SarifViewerOption.Instance.IsGitHubAdvancedSecurityEnabled)
-=======
             if (this.resultSourceHost == null)
->>>>>>> 1573d293
-            {
-                string solutionPath = GetSolutionDirectoryPath();
+            {
+                string solutionPath = ShellUtilities.GetSolutionDirectoryPath();
                 if (!string.IsNullOrWhiteSpace(solutionPath) && SarifViewerOption.Instance.IsGitHubAdvancedSecurityEnabled)
                 {
                     this.resultSourceHost = new ResultSourceHost(solutionPath, this);
@@ -302,16 +297,12 @@
 
         private void ResultSourceHost_ServiceEvent(object sender, ServiceEventArgs e)
         {
-<<<<<<< HEAD
-            string path = Path.Combine(ShellUtilities.GetDotSarifDirectoryPath(), e.LogFileName);
-            e.SarifLog.Save(path);
-=======
             switch (e.ServiceEventType)
             {
                 case ResultSourceServiceEventType.ResultsUpdated:
                     if (e is ResultsUpdatedEventArgs resultsUpdatedEventArgs)
                     {
-                        string path = Path.Combine(GetDotSarifDirectoryPath(), resultsUpdatedEventArgs.LogFileName);
+                        string path = Path.Combine(ShellUtilities.GetDotSarifDirectoryPath(), resultsUpdatedEventArgs.LogFileName);
                         resultsUpdatedEventArgs.SarifLog.Save(path);
                     }
 
@@ -375,7 +366,6 @@
 
                     break;
             }
->>>>>>> 1573d293
         }
     }
 }