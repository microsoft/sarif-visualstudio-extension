--- conflicted
+++ resolved
@@ -54,14 +54,9 @@
     [ProvideOptionPage(typeof(SarifViewerOptionPage), OptionCategoryName, OptionPageName, 0, 0, true)]
     public sealed class SarifViewerPackage : AsyncPackage
     {
-<<<<<<< HEAD
+        private readonly List<OleMenuCommand> menuCommands = new List<OleMenuCommand>();
+
         private ISarifErrorListEventSelectionService selectionService;
-        private IVsTaskList2 vsTaskList2Service;
-=======
-        private readonly List<OleMenuCommand> menuCommands = new List<OleMenuCommand>();
-
-        private ISarifErrorListEventSelectionService selectionService;
->>>>>>> 1573d293
 
         private ResultSourceHost resultSourceHost;
         private OutputWindowTracerListener outputWindowTraceListener;
@@ -167,14 +162,6 @@
                 this.outputWindowTraceListener = new OutputWindowTracerListener(output, OutputPaneName);
             }
 
-<<<<<<< HEAD
-            if (await this.GetServiceAsync(typeof(SVsErrorList)) is IVsTaskList2 taskListService)
-            {
-                this.vsTaskList2Service = taskListService;
-            }
-
-=======
->>>>>>> 1573d293
             var componentModel = await this.GetServiceAsync(typeof(SComponentModel)) as IComponentModel;
             Assumes.Present(componentModel);
 
@@ -316,7 +303,6 @@
                 case ResultSourceServiceEventType.ResultsUpdated:
                     if (e is ResultsUpdatedEventArgs resultsUpdatedEventArgs)
                     {
-<<<<<<< HEAD
                         if (resultsUpdatedEventArgs.UseDotSarifDirectory)
                         {
                             // Auto-load from the .sarif directory.
@@ -333,10 +319,6 @@
                                 await ErrorListService.ProcessSarifLogAsync(resultsUpdatedEventArgs.SarifLog, DataService.EnhancedResultDataLogName, cleanErrors: false, openInEditor: false);
                             });
                         }
-=======
-                        string path = Path.Combine(GetDotSarifDirectoryPath(), resultsUpdatedEventArgs.LogFileName);
-                        resultsUpdatedEventArgs.SarifLog.Save(path);
->>>>>>> 1573d293
                     }
 
                     break;
@@ -349,16 +331,10 @@
                             var flyoutMenu = new OleMenuCommand(
                                 null, // invokeHandler
                                 null, // changeHandler
-<<<<<<< HEAD
-                                (sender, e) => BeforeQueryStatusResultSourceServiceMenuItem(sender, flyout),
-                                commandId);
-                            flyoutMenu.Properties.Add(ResultSourcesConstants.ResultSourceServiceMenuCommandBeforeQueryStatusCallbackKey, flyout.BeforeQueryStatusMenuCommand);
-=======
                                 (sender, e) => ErrorListCommand.Instance.ResultSourceServiceMenuItem_BeforeQueryStatus(sender, flyout),
                                 commandId);
                             flyoutMenu.Properties.Add(ResultSourcesConstants.ResultSourceServiceMenuCommandBeforeQueryStatusCallbackKey, flyout.BeforeQueryStatusMenuCommand);
                             menuCommands.Add(flyoutMenu);
->>>>>>> 1573d293
 
                             return flyoutMenu;
                         }
@@ -367,14 +343,6 @@
                         {
                             var commandId = new CommandID(ErrorListCommand.ResultSourceServiceCommandSet, id);
                             var menuCommand = new OleMenuCommand(
-<<<<<<< HEAD
-                                (sender, e) => this.InvokeResultSourceServiceMenuCommand(sender),
-                                null, // changeHandler
-                                (sender, e) => BeforeQueryStatusResultSourceServiceMenuItem(sender, command),
-                                commandId);
-                            menuCommand.Properties.Add(ResultSourcesConstants.ResultSourceServiceMenuCommandInvokeCallbackKey, command.InvokeMenuCommand);
-                            menuCommand.Properties.Add(ResultSourcesConstants.ResultSourceServiceMenuCommandBeforeQueryStatusCallbackKey, command.BeforeQueryStatusMenuCommand);
-=======
                                 (sender, e) => ErrorListCommand.Instance.ResultSourceServiceMenuCommand_Invoke(sender),
                                 null, // changeHandler
                                 (sender, e) => ErrorListCommand.Instance.ResultSourceServiceMenuItem_BeforeQueryStatus(sender, command),
@@ -382,97 +350,10 @@
                             menuCommand.Properties.Add(ResultSourcesConstants.ResultSourceServiceMenuCommandInvokeCallbackKey, command.InvokeMenuCommand);
                             menuCommand.Properties.Add(ResultSourcesConstants.ResultSourceServiceMenuCommandBeforeQueryStatusCallbackKey, command.BeforeQueryStatusMenuCommand);
                             menuCommands.Add(menuCommand);
->>>>>>> 1573d293
 
                             return menuCommand;
                         }
 
-<<<<<<< HEAD
-                        OleMenuCommandService mcs = this.GetService<IMenuCommandService, OleMenuCommandService>();
-                        int firstMenuId = requestAddMenuCommandEventArgs.FirstMenuId;
-                        int firstCommandId = requestAddMenuCommandEventArgs.FirstCommandId;
-                        int flyoutCount = 0;
-                        int commandCount = 0;
-
-                        for (int f = 0; f < requestAddMenuCommandEventArgs.MenuItems.Flyouts.Count && f < ResultSourceHost.ErrorListContextdMenuChildFlyoutsPerFlyout; f++)
-                        {
-                            ErrorListMenuFlyout flyout = requestAddMenuCommandEventArgs.MenuItems.Flyouts[f];
-                            OleMenuCommand flyoutMenu = CreateFlyoutMenu(flyout, firstMenuId + flyoutCount);
-                            mcs.AddCommand(flyoutMenu);
-                            flyoutCount++;
-
-                            for (int c = 0; c < flyout.Commands.Count && c < ResultSourceHost.ErrorListContextdMenuCommandsPerFlyout; c++)
-                            {
-                                ErrorListMenuCommand command = flyout.Commands[c];
-                                OleMenuCommand menuCommand = CreateDynamicMenuCommand(command, firstCommandId + commandCount);
-                                mcs.AddCommand(menuCommand);
-                                commandCount++;
-                            }
-                        }
-                    }
-
-                    break;
-            }
-        }
-
-        private void InvokeResultSourceServiceMenuCommand(object sender)
-        {
-            // This handler extracts the SARIF logs from the error list items and passes them to the result source service.
-            // This is necessary becuse the service can't circular-reference the Viewer project.
-            if (this.selectionService.SelectedItems is List<SarifErrorListItem> selectedItems
-                && sender is OleMenuCommand menuCommand)
-            {
-                if (menuCommand.Properties.Contains(ResultSourcesConstants.ResultSourceServiceMenuCommandInvokeCallbackKey)
-                    && menuCommand.Properties[ResultSourcesConstants.ResultSourceServiceMenuCommandInvokeCallbackKey] is Func<MenuCommandInvokedEventArgs, Task<ResultSourceServiceAction>> callback)
-                {
-                    foreach (SarifErrorListItem item in selectedItems)
-                    {
-                        if (item.SarifResult != null)
-                        {
-                            var eventArgs = new MenuCommandInvokedEventArgs(new[] { item.SarifResult }, menuCommand);
-                            ResultSourceServiceAction action = this.JoinableTaskFactory.Run(async () => await callback(eventArgs));
-
-                            if (action == ResultSourceServiceAction.DismissSelectedItem)
-                            {
-                                SarifTableDataSource.Instance.RemoveError(item);
-                            }
-                        }
-                    }
-                }
-            }
-        }
-
-        private void BeforeQueryStatusResultSourceServiceMenuItem(object sender, ErrorListMenuItem menuItem)
-        {
-            if (sender is OleMenuCommand menuCommand)
-            {
-                // We'd prefer to disable a flyout, but it doesn't seem possible.
-                // So we just have to hide it instead.
-                menuCommand.Text = menuItem.Text;
-                menuCommand.Enabled = false;
-                menuCommand.Visible = false;
-
-                if (this.selectionService.SelectedItems is List<SarifErrorListItem> selectedItems)
-                {
-                    // At least one SARIF item is selected.
-                    int selectedItemCount = this.JoinableTaskFactory.Run(async () => await this.GetSelectedErrorListItemCountAsync());
-                    var sarifResults = selectedItems.Select(o => o.SarifResult).ToList();
-                    var eventArgs = new MenuCommandBeforeQueryStatusEventArgs(sarifResults, selectedItemCount);
-
-                    ResultSourceServiceAction action = this.JoinableTaskFactory.Run(async () => await menuItem.BeforeQueryStatusMenuCommand(eventArgs));
-                    menuCommand.Enabled = menuCommand.Visible = action != ResultSourceServiceAction.DisableMenuCommand;
-                }
-            }
-        }
-
-        private async Task<int> GetSelectedErrorListItemCountAsync()
-        {
-            await JoinableTaskFactory.SwitchToMainThreadAsync();
-
-            int count = 0;
-            this.vsTaskList2Service.GetSelectionCount(out count);
-            return count;
-=======
                         using (OleMenuCommandService mcs = this.GetService<IMenuCommandService, OleMenuCommandService>())
                         {
                             int firstMenuId = requestAddMenuCommandEventArgs.FirstMenuId;
@@ -500,7 +381,6 @@
 
                     break;
             }
->>>>>>> 1573d293
         }
 
         private static string GetSolutionDirectoryPath()
