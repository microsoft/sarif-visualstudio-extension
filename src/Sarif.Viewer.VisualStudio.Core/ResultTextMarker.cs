﻿// Copyright (c) Microsoft. All rights reserved.
// Licensed under the MIT license. See LICENSE file in the project root for full license information.

using System;
using System.Collections.Generic;
using System.IO;
using System.Windows;

using Microsoft.CodeAnalysis.Sarif;
using Microsoft.Sarif.Viewer.Shell;
using Microsoft.Sarif.Viewer.Tags;
using Microsoft.VisualStudio.ComponentModelHost;
using Microsoft.VisualStudio.Shell;
using Microsoft.VisualStudio.Shell.Interop;
using Microsoft.VisualStudio.Text;
using Microsoft.VisualStudio.Text.Adornments;
using Microsoft.VisualStudio.Text.Editor;
using Microsoft.VisualStudio.Text.Tagging;

namespace Microsoft.Sarif.Viewer
{
    /// <summary>
    /// This class represents an instance of a "highlighted" line in the editor, holds necessary Shell objects and logic
    /// to managed life cycle and appearance.
    /// </summary>
    /// <remarks>
    /// An instance of this class can outlive a Visual Studio view that is viewing it.
    /// It is important to not cache Visual Studio "view" and "frame" interfaces as they will
    /// become invalid as the user opens and closes documents.
    /// A future improvement is that this class "could" be an implementation of IErrorTag and or ITextMarkerTag.
    /// </remarks>
    internal class ResultTextMarker : IDisposable
    {
        private bool isDisposed;

        /// <summary>
        /// These values are actually "lifted" from the Visual Studio code analysis implementation.
        /// They are unfortunately not part of the Visual Studio SDK.
        /// The comments about "yellow", "light yellow", etc. are not quite correct. These values are able to be themed
        /// through Visual Studio UI.
        /// </summary>
        public const string DEFAULT_SELECTION_COLOR = "CodeAnalysisWarningSelection"; // Yellow
        public const string KEYEVENT_SELECTION_COLOR = "CodeAnalysisKeyEventSelection"; // Light yellow
        public const string LINE_TRACE_SELECTION_COLOR = "CodeAnalysisLineTraceSelection"; // Gray
        public const string HOVER_SELECTION_COLOR = "CodeAnalysisCurrentStatementSelection"; // Yellow with red border

        /// <summary>
        /// This is the original region from the SARIF log file before
        /// it is remapped to an open document by the <see cref="TryToFullyPopulateRegionAndFilePath" /> method.
        /// </summary>
        private readonly Region region;

        /// <summary>
        /// Contains the fully mapped region information mapped to a file on disk.
        /// </summary>
        private Region fullyPopulatedRegion;

        /// <summary>
        /// Indicates whether a call to <see cref="TryToFullyPopulateRegionAndFilePath"/> has already occurred and what the result
        /// of the remap was.
        /// </summary>
        internal bool? regionAndFilePathAreFullyPopulated;

        /// <summary>
        /// Contains the file path after a call to <see cref="TryToFullyPopulateRegionAndFilePath"/>.
        /// </summary>
        private string resolvedFullFilePath;

        /// <summary>
        /// The persistent span created for this marker.
        /// </summary>
        /// <remarks>
        /// Visual Studio's persistent span factory allows us to correctly track spans for documents that the users opens, edits and closes
        /// and then re-opens. This allows for our "tags" to be accurate after an edit.
        /// That is as long as they don't modify the document in another editor (say notepad).
        /// </remarks>
        private IPersistentSpan persistentSpan;

        /// <summary>
        /// The file system used to access files/directories.
        /// </summary>
        private readonly IFileSystem fileSystem;

        /// <summary>
        /// The file system used to access files/directories.
        /// </summary>
        private readonly IFileSystem2 fileSystem2;

        /// <summary>
        /// Gets the fully populated file path.
        /// </summary>
        /// <remarks>
        /// This property may be null.
        /// </remarks>
        public string FullFilePath { get; }

        public string UriBaseId { get; }

        /// <summary>
        /// Gets the non-highlighted color.
        /// </summary>
        public string NonHighlightedColor { get; }

        /// <summary>
        /// Gets the highlighted color.
        /// </summary>
        public string HighlightedColor { get; }

        /// <summary>
        /// Gets the identifier of the <see cref="SarifErrorListItem"/> that this marker belongs to.
        /// </summary>
        public int ResultId { get; }

        /// <summary>
        /// Gets the index of the run as known to <see cref="CodeAnalysisResultManager"/>.
        /// </summary>
        public int RunIndex { get; }

        /// <summary>
        /// Gets the Visual Studio error type. See <see cref="PredefinedErrorTypeNames"/> for more information.
        /// </summary>
        /// <remarks>
        /// Used in conjunction with <see cref="SarifLocationErrorTag"/>. This value is null if there is no error to display.
        /// </remarks>
        public string ErrorType { get; }

        /// <summary>
        /// Gets the tool-tip content to display.
        /// </summary>
        /// <remarks>
        /// Used in conjunction with <see cref="SarifLocationErrorTag"/>. This value is null if there is no error to display.
        /// </remarks>
        public List<(string strContent, TextRenderType renderType)> ToolTipContent { get; }

        /// <summary>
        /// Gets the data context for this result marker.
        /// </summary>
        /// <remarks>
        /// This will be objects like <see cref="AnalysisStepNode"/> or <see cref="SarifErrorListItem"/> and is typically used
        /// for the "data context" for the SARIF explorer window.
        /// </remarks>
        public object Context { get; }

        /// <summary>
        /// Gets the original SARIF region from a SARIF log.
        /// </summary>
        public Region Region { get; }

        /// <summary>
        /// Initializes a new instance of the <see cref="ResultTextMarker"/> class.
        /// </summary>
        /// <param name="runIndex">The index of the run as known to <see cref="CodeAnalysisResultManager"/>.</param>
        /// <param name="resultId">The identifier of the <see cref="SarifErrorListItem"/> that this marker belongs to.</param>
        /// <param name="uriBaseId">The base identifier for the file-path.</param>
        /// <param name="region">The original source region from the SARIF log file.</param>
        /// <param name="fullFilePath">The full file path of the location in the SARIF result.</param>
        /// <param name="nonHghlightedColor">The non-highlighted color of the marker.</param>
        /// <param name="highlightedColor">The highlighted color of the marker.</param>
        /// <param name="context">The data context for this result marker.</param>
        /// <param name="fileSystem">The file system.</param>
        /// <param name="fileSystem2">The file system 2.</param>
        public ResultTextMarker(int runIndex, int resultId, string uriBaseId, Region region, string fullFilePath, string nonHghlightedColor, string highlightedColor, object context, IFileSystem fileSystem = null, IFileSystem2 fileSystem2 = null)
            : this(runIndex: runIndex, resultId: resultId, uriBaseId: uriBaseId, region: region, fullFilePath: fullFilePath, nonHighlightedColor: nonHghlightedColor, highlightedColor: highlightedColor, errorType: null, tooltipContent: null, context: context, fileSystem: fileSystem, fileSystem2: fileSystem2)
        {
        }

        /// <summary>
        /// Initializes a new instance of the <see cref="ResultTextMarker"/> class.
        /// </summary>
        /// <param name="runIndex">The index of the run as known to <see cref="CodeAnalysisResultManager"/>.</param>
        /// <param name="resultId">The identifier of the <see cref="SarifErrorListItem"/> that this marker belongs to.</param>
        /// <param name="uriBaseId">The base identifier for the file-path.</param>
        /// <param name="region">The original source region from the SARIF log file.</param>
        /// <param name="fullFilePath">The full file path of the location in the SARIF result.</param>
        /// <param name="nonHighlightedColor">The non-highlighted color of the marker.</param>
        /// <param name="highlightedColor">The highlighted color of the marker.</param>
        /// <param name="errorType">The error type as defined by <see cref="Microsoft.VisualStudio.Text.Adornments.PredefinedErrorTypeNames"/>.</param>
        /// <param name="tooltipContent">The tool tip content to display in Visual studio.</param>
        /// <param name="context">The data context for this result marker.</param>
        /// <param name="fileSystem">The file system.</param>
        /// <param name="fileSystem2">The file system 2.</param>
        /// <remarks>
        /// The tool tip content could be as simple as just a string, or something more complex like a WPF/XAML object.
        /// </remarks>
<<<<<<< HEAD
        public ResultTextMarker(int runIndex, int resultId, string uriBaseId, Region region, string fullFilePath, string nonHighlightedColor, string highlightedColor, string errorType, List<(string strContent, TextRenderType renderType)> tooltipContent, object context, IFileSystem fileSystem = null)
=======
        public ResultTextMarker(int runIndex, int resultId, string uriBaseId, Region region, string fullFilePath, string nonHighlightedColor, string highlightedColor, string errorType, object tooltipContent, object context, IFileSystem fileSystem = null, IFileSystem2 fileSystem2 = null)
>>>>>>> d2b8cb38
        {
            this.ResultId = resultId;
            this.RunIndex = runIndex;
            this.UriBaseId = uriBaseId;
            this.FullFilePath = fullFilePath;
            this.region = region ?? throw new ArgumentNullException(nameof(region));
            this.NonHighlightedColor = nonHighlightedColor;
            this.HighlightedColor = highlightedColor;
            this.ToolTipContent = tooltipContent;
            this.ErrorType = errorType;
            this.Context = context;
            this.fileSystem = fileSystem ?? new FileSystem();
            this.fileSystem2 = fileSystem2 ?? new FileSystem2();
        }

        /// <summary>
        /// Returns the tags represented by this result marker.
        /// </summary>
        /// <remarks>
        /// This is only called by either <see cref="SarifLocationErrorTagger"/> or <see cref="SarifLocationTextMarkerTagger"/>.</remarks>
        /// <typeparam name="T">Specifies which tag type the tagger is asking for.</typeparam>
        /// <param name="textBuffer">The text buffer that the tags are being requested.</param>
        /// <param name="persistentSpanFactory">The persistent span factory that can be used to create the persistent spans for the tags.</param>
        /// <returns>List of tags returned by result marker.</returns>
        public IEnumerable<ISarifLocationTag> GetTags<T>(ITextBuffer textBuffer, IPersistentSpanFactory persistentSpanFactory)
            where T : ITag
        {
            ThreadHelper.ThrowIfNotOnUIThread();

            var tags = new List<ISarifLocationTag>();

            if (!this.TryCreatePersistentSpan(textBuffer, persistentSpanFactory))
            {
                return tags;
            }

            if (typeof(T) == typeof(IErrorTag) && this.ToolTipContent != null && this.ErrorType != null)
            {
                tags.Add(new SarifLocationErrorTag(
                                    this.persistentSpan,
                                    runIndex: this.RunIndex,
                                    resultId: this.ResultId,
                                    errorType: this.ErrorType,
                                    content: this.ToolTipContent,
                                    context: this.Context));
            }

            if (typeof(T) == typeof(ITextMarkerTag))
            {
                tags.Add(new SarifLocationTextMarkerTag(
                                        this.persistentSpan,
                                        runIndex: this.RunIndex,
                                        resultId: this.ResultId,
                                        nonHighlightedTextMarkerTagType: this.NonHighlightedColor,
                                        highlightedTextMarkerTagType: this.HighlightedColor,
                                        context: this.Context));
            }

            return tags;
        }

        /// <summary>
        /// Attempts to navigate a VS editor to the text marker.
        /// </summary>
        /// <param name="usePreviewPane">Indicates whether to use VS's preview pane.</param>
        /// <param name="moveFocusToCaretLocation">Indicates whether to move focus to the caret location.</param>
        /// <returns>Returns true if a VS editor was opened.</returns>
        /// <remarks>
        /// The <paramref name="usePreviewPane"/> indicates whether Visual Studio opens the document as a preview (tab to the right)
        /// rather than as an "open code editor" (tab attached to other open documents on the left).
        /// </remarks>
        public bool NavigateTo(bool usePreviewPane, bool moveFocusToCaretLocation)
        {
            ThreadHelper.ThrowIfNotOnUIThread();

            bool documentWasOpened = false;

            // Make sure to fully populate region.
            if (!this.TryToFullyPopulateRegionAndFilePath())
            {
                return false;
            }

            // If the tag doesn't have a persistent span, or its associated document isn't open,
            // then this indicates that we need to attempt to open the document and cause it to
            // be tagged.
            if (!this.PersistentSpanValid())
            {
                // Now, we need to make sure the document gets tagged before the next section of code
                // in this method attempts to navigate to it.
                // So the flow looks like this. Get Visual Studio to open the document for us.
                // That will cause Visual Studio to create a text view for it.
                // Now, just because a text view is created does not mean that
                // a request for "tags" has occurred. Tagging (and the display of those tags)
                // is highly asynchronous. Taggers are created on demand and disposed when they are no longer
                // needed. It is quite common to have multiple taggers active for the same text view and text buffers
                // at the same time. (An easy example is a split-window scenario).
                // This class relies on a persistent span (this.persistentSpan) being non-null and valid.
                // This class "creates" the persistent span when it is asked for its tags in the GetTags
                // method.
                // To facilitate that, we will:
                // 1) Open the document
                // 2) Get the text view from the document.
                // 2a) That alone may be enough to make the persistent span valid if it was already created.
                // 3) If the persistent span still isn't valid (likely because we have crated the persistent span yet), ask ourselves for the tags which will
                //    cause the span to be created.
                IVsWindowFrame vsWindowFrame = SdkUIUtilities.OpenDocument(ServiceProvider.GlobalProvider, this.resolvedFullFilePath, usePreviewPane);
                if (vsWindowFrame == null)
                {
                    return false;
                }

                vsWindowFrame.Show();

                documentWasOpened = true;

                // At this point, the persistent span may have "become valid" due to the document open.
                // If not, then ask ourselves for the tags which will create the persistent span.
                if (!this.PersistentSpanValid())
                {
                    if (!SdkUIUtilities.TryGetTextViewFromFrame(vsWindowFrame, out ITextView textView))
                    {
                        return false;
                    }

                    var componentModel = (IComponentModel)Package.GetGlobalService(typeof(SComponentModel));
                    if (componentModel == null)
                    {
                        return false;
                    }

                    IPersistentSpanFactory persistentSpanFactory = componentModel.GetService<IPersistentSpanFactory>();
                    if (persistentSpanFactory == null)
                    {
                        return false;
                    }

                    if (!this.TryCreatePersistentSpan(textView.TextBuffer, persistentSpanFactory))
                    {
                        return false;
                    }
                }
            }

            if (!this.PersistentSpanValid())
            {
                return false;
            }

            // Now, if the span IS valid it doesn't mean that the editor is visible, so make sure we open the document
            // for the user if needed.
            // But before we try to call "open document" let's see if we can find an active view because calling
            // "open document" is super slow (which causes keyboard navigation from items in the SARIF explorer to be slow
            // IF "open document" is called every time.
            if (!documentWasOpened ||
                !SdkUIUtilities.TryGetActiveViewForTextBuffer(this.persistentSpan.Span.TextBuffer, out IWpfTextView wpfTextView))
            {
                IVsWindowFrame vsWindowFrame = SdkUIUtilities.OpenDocument(ServiceProvider.GlobalProvider, this.resolvedFullFilePath, usePreviewPane);
                if (vsWindowFrame == null)
                {
                    return false;
                }

                vsWindowFrame.Show();

                if (!SdkUIUtilities.TryGetActiveViewForTextBuffer(this.persistentSpan.Span.TextBuffer, out wpfTextView))
                {
                    return false;
                }
            }

            ITextSnapshot currentSnapshot = this.persistentSpan.Span.TextBuffer.CurrentSnapshot;

            // Note that "GetSpan" is not really a great name. What is actually happening
            // is the "Span" that "GetSpan" is called on is "mapped" onto the passed in
            // text snapshot. In essence what this means is take the "persistent span"
            // that we have and "replay" any edits that have occurred and return a new
            // span. So, if the span is no longer relevant (lets say the text has been deleted)
            // then you'll get back an empty span.
            SnapshotSpan trackingSpanSnapshot = this.persistentSpan.Span.GetSpan(currentSnapshot);

            // If the caret is already in the text within the marker, don't re-select it
            // otherwise users cannot move the caret in the region.
            // If the caret isn't in the marker, move it there.
            if (!trackingSpanSnapshot.Contains(wpfTextView.Caret.Position.BufferPosition) &&
                !trackingSpanSnapshot.IsEmpty)
            {
                wpfTextView.Selection.Select(trackingSpanSnapshot, isReversed: false);
                wpfTextView.Caret.MoveTo(trackingSpanSnapshot.End);
                wpfTextView.Caret.EnsureVisible();

                if (moveFocusToCaretLocation)
                {
                    wpfTextView.VisualElement.Focus();
                }
            }

            return true;
        }

        internal bool TryToFullyPopulateRegionAndFilePath()
        {
            if (!SarifViewerPackage.IsUnitTesting)
            {
#pragma warning disable VSTHRD108 // Assert thread affinity unconditionally.
                ThreadHelper.ThrowIfNotOnUIThread();
#pragma warning restore VSTHRD108 // Assert thread affinity unconditionally.
            }

            if (this.regionAndFilePathAreFullyPopulated.HasValue)
            {
                return this.regionAndFilePathAreFullyPopulated.Value;
            }

            if (string.IsNullOrEmpty(this.FullFilePath))
            {
                return false;
            }

            if (this.fileSystem2.IsPathRooted(this.FullFilePath) && this.fileSystem.FileExists(this.FullFilePath))
            {
                this.resolvedFullFilePath = this.FullFilePath;
            }
            else if (!CodeAnalysisResultManager.Instance.TryResolveFilePath(resultId: this.ResultId, runIndex: this.RunIndex, uriBaseId: this.UriBaseId, relativePath: this.FullFilePath, resolvedPath: out this.resolvedFullFilePath))
            {
                this.regionAndFilePathAreFullyPopulated = false;
                return false;
            }

            if (this.fileSystem.FileExists(this.resolvedFullFilePath))
            {
                Uri resolvedUri;
                if (Uri.TryCreate(this.resolvedFullFilePath, UriKind.Absolute, out resolvedUri) ||
                    (!Path.IsPathRooted(this.resolvedFullFilePath) &&
                    Uri.TryCreate(
                        Path.Combine(this.fileSystem.EnvironmentCurrentDirectory, this.resolvedFullFilePath),
                        UriKind.Absolute,
                        out resolvedUri)))
                {
                    // Fill out the region's properties
                    this.fullyPopulatedRegion = FileRegionsCache.Instance.PopulateTextRegionProperties(this.region, resolvedUri, populateSnippet: true);
                }
            }

            this.regionAndFilePathAreFullyPopulated = this.fullyPopulatedRegion != null;
            return this.regionAndFilePathAreFullyPopulated.Value;
        }

        private bool PersistentSpanValid()
        {
            // Some notes here. "this.tag" can be null if the document hasn't been tagged yet.
            // Furthermore, the persistent span can be null even if you have the tag if the document
            // isn't open. The text buffer can also be null if the document isn't open.
            // In theory, we could probably simply this to:
            // this.tag?.DocumentPersistentSpan?.IsDocumentOpen != false;
            // but this logic is used inside Visual Studio's code as well so leaving
            // it like this for now.
            return this.persistentSpan?.IsDocumentOpen == true;
        }

        private bool TryCreatePersistentSpan(ITextBuffer textBuffer, IPersistentSpanFactory persistentSpanFactory)
        {
            ThreadHelper.ThrowIfNotOnUIThread();

            if (this.persistentSpan != null && this.persistentSpan.Span != null)
            {
                return true;
            }

            if (!this.TryToFullyPopulateRegionAndFilePath())
            {
                return false;
            }

            return SpanHelper.TryCreatePersistentSpan(this.fullyPopulatedRegion, textBuffer, persistentSpanFactory, out this.persistentSpan);
        }

        protected virtual void Dispose(bool disposing)
        {
            if (this.isDisposed)
            {
                return;
            }

            this.isDisposed = true;
            if (disposing)
            {
                this.persistentSpan?.Dispose();
            }
        }

        public void Dispose()
        {
            // Do not change this code. Put cleanup code in 'Dispose(bool disposing)' method
            this.Dispose(disposing: true);
            GC.SuppressFinalize(this);
        }
    }
}<|MERGE_RESOLUTION|>--- conflicted
+++ resolved
@@ -182,11 +182,7 @@
         /// <remarks>
         /// The tool tip content could be as simple as just a string, or something more complex like a WPF/XAML object.
         /// </remarks>
-<<<<<<< HEAD
-        public ResultTextMarker(int runIndex, int resultId, string uriBaseId, Region region, string fullFilePath, string nonHighlightedColor, string highlightedColor, string errorType, List<(string strContent, TextRenderType renderType)> tooltipContent, object context, IFileSystem fileSystem = null)
-=======
-        public ResultTextMarker(int runIndex, int resultId, string uriBaseId, Region region, string fullFilePath, string nonHighlightedColor, string highlightedColor, string errorType, object tooltipContent, object context, IFileSystem fileSystem = null, IFileSystem2 fileSystem2 = null)
->>>>>>> d2b8cb38
+        public ResultTextMarker(int runIndex, int resultId, string uriBaseId, Region region, string fullFilePath, string nonHighlightedColor, string highlightedColor, string errorType, List<(string strContent, TextRenderType renderType)> tooltipContent, object context, IFileSystem fileSystem = null, IFileSystem2 fileSystem2 = null)
         {
             this.ResultId = resultId;
             this.RunIndex = runIndex;
