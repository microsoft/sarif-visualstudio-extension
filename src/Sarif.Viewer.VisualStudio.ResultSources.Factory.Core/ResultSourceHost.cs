﻿// Copyright (c) Microsoft. All rights reserved.
// Licensed under the MIT license. See LICENSE file in the project root for full license information.

using System;
<<<<<<< HEAD
using System.Threading.Tasks;
=======
using System.Collections.Generic;
>>>>>>> 1c94750a

using CSharpFunctionalExtensions;

using Microsoft.Sarif.Viewer.ResultSources.Domain.Models;
using Microsoft.Sarif.Viewer.ResultSources.Domain.Services;
using Microsoft.VisualStudio.Shell;

using Task = System.Threading.Tasks.Task;

namespace Microsoft.Sarif.Viewer.ResultSources.Factory
{
    /// <summary>
    /// Hosts the active result source for the specified solution.
    /// </summary>
    public class ResultSourceHost
    {
        private readonly IResultSourceFactory resultSourceFactory;
        private List<IResultSourceService> resultSourceServices;

        /// <summary>
        /// Initializes a new instance of the <see cref="ResultSourceHost"/> class.
        /// </summary>
        /// <param name="solutionRootPath">The local root path of the current project/solution.</param>
        /// <param name="serviceProvider">The service provider.</param>
        /// <param name="getOptionStateCallback">Callback <see cref="Func{T, TResult}"/> to retrieve option state.</param>
        public ResultSourceHost(
            string solutionRootPath,
            IServiceProvider serviceProvider,
            Func<string, bool> getOptionStateCallback)
        {
            this.resultSourceFactory = new ResultSourceFactory(solutionRootPath, serviceProvider, getOptionStateCallback);
        }

        /// <summary>
        /// Initializes a new instance of the <see cref="ResultSourceHost"/> class.
        /// </summary>
        /// <param name="resultSourceFactory">The <see cref="IResultSourceFactory"/>.</param>
        public ResultSourceHost(IResultSourceFactory resultSourceFactory)
        {
            this.resultSourceFactory = resultSourceFactory;
        }

        /// <summary>
        /// The event raised when new scan results are available.
        /// </summary>
        public event EventHandler<ServiceEventArgs> ServiceEvent;

        /// <summary>
        /// Gets the maximum number of child menus per flyout in the Error List context menu.
        /// </summary>
        public static int ErrorListContextdMenuChildFlyoutsPerFlyout => 3;

        /// <summary>
        /// Gets the maximum number of menu commands per flyout in the Error List context menu.
        /// </summary>
        public static int ErrorListContextdMenuCommandsPerFlyout => 10;

        /// <summary>
        /// Gets the number of services in <see cref="resultSourceServices"/>.
        /// </summary>
        public int ServiceCount => resultSourceServices.Count;

        /// <summary>
        /// Requests analysis results from the active source service, if any.
        /// </summary>
        /// <param name="resultSourceFactory">The <see cref="IResultSourceFactory"/>.</param>
        /// <returns>An asynchronous <see cref="Task"/>.</returns>
        public async Task RequestAnalysisResultsAsync()
        {
            if (!ResultSourceFactory.IsUnitTesting)
            {
                await ThreadHelper.JoinableTaskFactory.SwitchToMainThreadAsync();
            }

            if (this.resultSourceServices == null)
            {
                Result<List<IResultSourceService>, ErrorType> result = await resultSourceFactory.GetResultSourceServicesAsync();

                if (result.IsSuccess)
                {
                    // We have an active results service.
                    this.resultSourceServices = result.Value;

                    // Hook up the service event handler.
                    foreach (IResultSourceService service in this.resultSourceServices)
                    {
                        service.ServiceEvent += this.ResultSourceService_ServiceEvent;
                        await service.InitializeAsync();
                    }
                }
            }

            if (this.resultSourceServices != null)
            {
                try
                {
                    foreach (IResultSourceService service in this.resultSourceServices)
                    {
                        await service.RequestAnalysisScanResultsAsync();
                    }
                }
                catch (Exception) { }
            }
        }

        public async Task RequestAnalysisResultsForFileAsync(string[] filePaths)
        {
            if (this.resultSourceService != null)
            {
                try
                {
                    await this.resultSourceService?.OnDocumentEventAsync(filePaths);
                }
                catch (Exception) { }
            }
        }

        private void ResultSourceService_ServiceEvent(object sender, ServiceEventArgs e)
        {
            ServiceEvent?.Invoke(this, e);
        }
    }
}<|MERGE_RESOLUTION|>--- conflicted
+++ resolved
@@ -2,11 +2,8 @@
 // Licensed under the MIT license. See LICENSE file in the project root for full license information.
 
 using System;
-<<<<<<< HEAD
 using System.Threading.Tasks;
-=======
 using System.Collections.Generic;
->>>>>>> 1c94750a
 
 using CSharpFunctionalExtensions;
 
