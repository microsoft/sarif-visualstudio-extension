--- conflicted
+++ resolved
@@ -69,11 +69,7 @@
                 await ThreadHelper.JoinableTaskFactory.SwitchToMainThreadAsync();
             }
 
-<<<<<<< HEAD
             // Currently this service only supports one result source per solution.
-=======
-            // Currently this service only supports one result source at a time.
->>>>>>> 1573d293
             if (this.resultSourceService == null)
             {
                 Result<IResultSourceService, ErrorType> result = await resultSourceFactory.GetResultSourceServiceAsync();
