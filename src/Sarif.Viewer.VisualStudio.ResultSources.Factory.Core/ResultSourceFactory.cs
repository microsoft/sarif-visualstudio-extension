﻿// Copyright (c) Microsoft. All rights reserved.
// Licensed under the MIT license. See LICENSE file in the project root for full license information.

using System;
using System.Collections.Generic;
using System.Threading.Tasks;

using CSharpFunctionalExtensions;

using Microsoft.CodeAnalysis.Sarif;
using Microsoft.Sarif.Viewer.ResultSources.ACL;
using Microsoft.Sarif.Viewer.ResultSources.AdvancedSecurityForAdo.Services;
using Microsoft.Sarif.Viewer.ResultSources.Domain;
using Microsoft.Sarif.Viewer.ResultSources.Domain.Abstractions;
using Microsoft.Sarif.Viewer.ResultSources.Domain.Services;
using Microsoft.Sarif.Viewer.ResultSources.GitHubAdvancedSecurity.Services;
using Microsoft.Sarif.Viewer.Shell;

using Ninject;
using Ninject.Parameters;

using Result = CSharpFunctionalExtensions.Result;

namespace Microsoft.Sarif.Viewer.ResultSources.Factory
{
    /// <summary>
    /// Provides a factory to construct result source service instances.
    /// </summary>
    public class ResultSourceFactory : IResultSourceFactory
    {
        private readonly StandardKernel standardKernel;
        private readonly string solutionRootPath;
        private readonly Dictionary<Type, (int, int)> resultSources = new Dictionary<Type, (int firstMenuId, int firstCommandId)>
        {
<<<<<<< HEAD
            // typeof(GitHubSourceService),
            typeof(AdvSecForAdoResultSourceService),
=======
            { typeof(GitHubSourceService), (firstMenuId: 0x5000, firstCommandId: 0x8B67) },
>>>>>>> 1573d293
        };

        /// <summary>
        /// Initializes a new instance of the <see cref="ResultSourceFactory"/> class.
        /// </summary>
        /// <param name="solutionRootPath">The local root path of the current project/solution.</param>
        /// <param name="serviceProvider">The service provider.</param>
        public ResultSourceFactory(string solutionRootPath, IServiceProvider serviceProvider)
        {
            this.solutionRootPath = solutionRootPath;

            // Set up dependency injection
            this.standardKernel = new StandardKernel();
            this.standardKernel.Bind<IServiceProvider>().ToConstant(serviceProvider);
            this.standardKernel.Bind<IHttpClientAdapter>().To<HttpClientAdapter>();
            this.standardKernel.Bind<ISecretStoreRepository>().To<SecretStoreRepository>();
            this.standardKernel.Bind<IFileWatcher>().To<FileWatcher>();
            this.standardKernel.Bind<IFileSystem>().To<FileSystem>();
            this.standardKernel.Bind<IGitExe>().To<GitExe>();
            this.standardKernel.Bind<IInfoBarService>().To<InfoBarService>();
            this.standardKernel.Bind<IStatusBarService>().To<StatusBarService>();
            this.standardKernel.Bind<IDateTimeProvider>().To<DateTimeProvider>();
        }

        /// <summary>
        /// Initializes a new instance of the <see cref="ResultSourceFactory"/> class.
        /// </summary>
        /// <param name="solutionRootPath">The local root path of the current project/solution.</param>
        /// <param name="standardKernel">The <see cref="StandardKernel"/>.</param>
        public ResultSourceFactory(string solutionRootPath, StandardKernel standardKernel)
        {
            this.solutionRootPath = solutionRootPath;
            this.standardKernel = standardKernel;
        }

        public static bool IsUnitTesting { get; set; } = false;

        /// <inheritdoc/>
        public async Task<Result<IResultSourceService, ErrorType>> GetResultSourceServiceAsync()
        {
            var ctorArg = new ConstructorArgument("solutionRootPath", this.solutionRootPath, true);
            int index = -1;

            foreach (KeyValuePair<Type, (int, int)> kvp in this.resultSources)
            {
                index++;
                if (this.standardKernel.Get(kvp.Key, ctorArg) is IResultSourceService sourceService)
                {
                    Result result = await sourceService.IsActiveAsync();

                    if (result.IsSuccess)
                    {
                        try
                        {
                            sourceService.FirstMenuId = kvp.Value.Item1;
                            sourceService.FirstCommandId = kvp.Value.Item2;
                            return Result.Success<IResultSourceService, ErrorType>(sourceService);
                        }
                        catch (Exception) { }
                    }
                }
            }

            return Result.Failure<IResultSourceService, ErrorType>(ErrorType.PlatformNotSupported);
        }
    }
}<|MERGE_RESOLUTION|>--- conflicted
+++ resolved
@@ -32,12 +32,8 @@
         private readonly string solutionRootPath;
         private readonly Dictionary<Type, (int, int)> resultSources = new Dictionary<Type, (int firstMenuId, int firstCommandId)>
         {
-<<<<<<< HEAD
-            // typeof(GitHubSourceService),
-            typeof(AdvSecForAdoResultSourceService),
-=======
-            { typeof(GitHubSourceService), (firstMenuId: 0x5000, firstCommandId: 0x8B67) },
->>>>>>> 1573d293
+            // { typeof(GitHubSourceService), (firstMenuId: 0x5000, firstCommandId: 0x8B67) },
+            { typeof(AdvSecForAdoResultSourceService), (firstMenuId: 0x7000, firstCommandId: 0x9B67) },
         };
 
         /// <summary>
