--- conflicted
+++ resolved
@@ -341,11 +341,7 @@
             }
         }
 
-<<<<<<< HEAD
-        internal static async Task<ExceptionalConditions> ProcessSarifLogAsync(Stream stream, bool showMessageOnNoResults, bool cleanErrors, bool openInEditor)
-=======
-        internal static async Task ProcessSarifLogAsync(Stream stream, string logId, bool showMessageOnNoResults, bool cleanErrors, bool openInEditor)
->>>>>>> cf0d480a
+        internal static async Task<ExceptionalConditions> ProcessSarifLogAsync(Stream stream, string logId, bool showMessageOnNoResults, bool cleanErrors, bool openInEditor)
         {
             SarifLog sarifLog = null;
             try
