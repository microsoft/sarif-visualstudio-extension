﻿// Copyright (c) Microsoft. All rights reserved. 
// Licensed under the MIT license. See LICENSE file in the project root for full license information. 

using System;
using System.Collections.Generic;
using System.Collections.Immutable;
using System.Linq;
using System.Threading;

using Microsoft.VisualStudio.Shell;
using Microsoft.VisualStudio.Shell.TableManager;
using Microsoft.VisualStudio.Utilities;

namespace Microsoft.Sarif.Viewer.ErrorList
{
    internal class SarifTableDataSource : SarifTableDataSourceBase, IDisposable
    {
        private static SarifTableDataSource _instance;
        private readonly ReaderWriterLockSlimWrapper sinksLock;
        private readonly List<SinkHolder> sinkHolders;

        private readonly ReaderWriterLockSlimWrapper tableEntriesLock;
        private Dictionary<string, List<SarifResultTableEntry>> logFileToTableEntries;
        private bool disposedValue;

        private SarifTableDataSource()
        {
            this.sinksLock = new ReaderWriterLockSlimWrapper(new ReaderWriterLockSlim());
            this.sinkHolders = new List<SinkHolder>();

            this.tableEntriesLock = new ReaderWriterLockSlimWrapper(new ReaderWriterLockSlim());
            this.logFileToTableEntries = new Dictionary<string, List<SarifResultTableEntry>>(StringComparer.InvariantCulture);

            if (!SarifViewerPackage.IsUnitTesting)
            {
#pragma warning disable VSTHRD108 // Assert thread affinity unconditionally
                ThreadHelper.ThrowIfNotOnUIThread();
<<<<<<< HEAD
#pragma warning restore VSTHRD108 // Assert thread affinity unconditionally
                this.Initialize();
            }
        }

        private void Initialize()
        {
            ThreadHelper.ThrowIfNotOnUIThread();

            var compositionService = ServiceProvider.GlobalProvider.GetService(typeof(SComponentModel)) as IComponentModel;

            // The composition service will only be null in unit tests.
            if (compositionService != null)
            {
                compositionService.DefaultCompositionService.SatisfyImportsOnce(this);

                if (this.TableManagerProvider == null)
                {
                    this.TableManagerProvider = compositionService.GetService<ITableManagerProvider>();
                }

                if (this.TableControlEventProcessorProviders == null)
                {
                    this.TableControlEventProcessorProviders = new[]
                        { compositionService.GetService<ITableControlEventProcessorProvider>() };
                }

                ITableManager manager = this.TableManagerProvider.GetTableManager(StandardTables.ErrorsTable);
                manager.AddSource(this, SarifResultTableEntry.SupportedColumns);
=======
#pragma warning restore VSTHRD108

                this.Initialize(SarifResultTableEntry.BasicColumns);
>>>>>>> f5bccd45
            }
        }

        public static SarifTableDataSource Instance
        {
            get
            {
                if (_instance == null)
                {
                    _instance = new SarifTableDataSource();
                }

                return _instance;
            }
        }

        #region ITableDataSource members

        public override string Identifier => Guids.GuidVSPackageString;

        public override string DisplayName => Resources.ErrorListTableDataSourceDisplayName;

        public override IDisposable Subscribe(ITableDataSink sink)
        {
            var sinkHolder = new SinkHolder(sink);
            sinkHolder.Disposed += this.TableSink_Disposed;

            using (this.sinksLock.EnterWriteLock())
            {
<<<<<<< HEAD
                this.sinks.Add(sarifTableDataSink);
=======
                this.sinkHolders.Add(sinkHolder);
>>>>>>> f5bccd45
            }

            IImmutableList<SarifResultTableEntry> entriesToNotify;

            using (this.tableEntriesLock.EnterReadLock())
            {
                entriesToNotify = this.logFileToTableEntries.Values.SelectMany(tableEntries => tableEntries).ToImmutableList();
            }

            sink.AddEntries(entriesToNotify);

            return sinkHolder;
        }

        #endregion

        public void AddErrors(IEnumerable<SarifErrorListItem> errors)
        {
            if (errors == null)
            {
                return;
            }

            var tableEntries = errors.Select(error => new SarifResultTableEntry(error)).ToImmutableList();

            this.CallSinks(sink => sink.AddEntries(tableEntries));

            using (this.tableEntriesLock.EnterWriteLock())
            {
                foreach (SarifResultTableEntry tableEntry in tableEntries.Where(te => te.Error.LogFilePath != null))
                {
                    if (this.logFileToTableEntries.TryGetValue(tableEntry.Error.LogFilePath, out List<SarifResultTableEntry> logFileTableEntryList))
                    {
                        logFileTableEntryList.Add(tableEntry);
                    }
                    else
                    {
                        this.logFileToTableEntries.Add(tableEntry.Error.LogFilePath, new List<SarifResultTableEntry> { tableEntry });
                    }
                }
            }
        }

        public void ClearErrorsForLogFiles(IEnumerable<string> logFiles)
        {
            IImmutableList<SarifResultTableEntry> entriesToRemove;

            using (this.tableEntriesLock.EnterWriteLock())
            {
                IEnumerable<KeyValuePair<string, List<SarifResultTableEntry>>> logFileToTableEntriesToRemove = this.logFileToTableEntries.
                    Where((logFileToTableEntry) => logFiles.Contains(logFileToTableEntry.Key)).ToList();

                entriesToRemove = logFileToTableEntriesToRemove.SelectMany((logFileToTableEntry) => logFileToTableEntry.Value).
                    ToImmutableList();

                foreach (KeyValuePair<string, List<SarifResultTableEntry>> logFilesToRemove in logFileToTableEntriesToRemove)
                {
                    this.logFileToTableEntries.Remove(logFilesToRemove.Key);
                }
            }

            this.CallSinks(sink => sink.RemoveEntries(entriesToRemove));

            foreach (SarifResultTableEntry entryToRemove in entriesToRemove)
            {
                entryToRemove.Dispose();
            }
        }

        public void CleanAllErrors()
        {
            this.CallSinks(sink => sink.RemoveAllEntries());

            Dictionary<string, List<SarifResultTableEntry>> logFileToTableEntriesToClear;
            using (this.tableEntriesLock.EnterWriteLock())
            {
                logFileToTableEntriesToClear = this.logFileToTableEntries;
                this.logFileToTableEntries = new Dictionary<string, List<SarifResultTableEntry>>();
            }

            foreach (SarifResultTableEntry entryToRemove in logFileToTableEntriesToClear.Values.SelectMany(tableEntries => tableEntries))
            {
                entryToRemove.Dispose();
            }
        }

        /// <summary>
        /// Remove the specified error from the Error List.
        /// </summary>
        /// <param name="errorToRemove">
        /// The error to remove from the Error List.
        /// </param>
        public void RemoveError(SarifErrorListItem errorToRemove)
        {
            using (this.tableEntriesLock.EnterWriteLock())
            {
                // Find the dictionary entry for the one log file that contains the error to be
                // removed. Any given error object can appear in at most one log file, even if
                // multiple log files report the "same" error.
                List<SarifResultTableEntry> tableEntryListWithSpecifiedError =
                    this.logFileToTableEntries.Values
                    .SingleOrDefault(tableEntryList => tableEntryList.Select(tableEntry => tableEntry.Error).Contains(errorToRemove));

                if (tableEntryListWithSpecifiedError != null)
                {
                    // Any give error object can appear at most once in any log file, even if the
                    // log file reports the "same" error multiple times. And we've already seen
                    // that this error object does appear in this log file, so calling Single is
                    // just fine.
                    SarifResultTableEntry entryToRemove = tableEntryListWithSpecifiedError.Single(tableEntry => tableEntry.Error == errorToRemove);

                    this.CallSinks(sink => sink.RemoveEntries(new[] { entryToRemove }));

                    tableEntryListWithSpecifiedError.Remove(entryToRemove);

                    entryToRemove.Dispose();
                }
            }
        }

        /// <summary>
        /// Used for unit testing.
        /// </summary>
        /// <returns>
        /// Returns true if there are any entries in the table.
        /// </returns>
        internal bool HasErrors()
        {
            using (this.tableEntriesLock.EnterReadLock())
            {
                return this.logFileToTableEntries.Count > 0;
            }
        }

        /// <summary>
        /// Used for unit testing.
        /// </summary>
        /// <returns>
        /// Returns true if there are any entries in the table for the specified source file.
        /// </returns>
        internal bool HasErrors(string sourceFileName)
        {
            using (this.tableEntriesLock.EnterReadLock())
            {
                return this.logFileToTableEntries.Values.Any((errorList) => errorList.Any((error) => error.Error.FileName.Equals(sourceFileName, StringComparison.Ordinal)));
            }
        }

        private void CallSinks(Action<ITableDataSink> action)
        {
            IReadOnlyList<SinkHolder> sinkHolders;
            using (this.sinksLock.EnterReadLock())
            {
                sinkHolders = this.sinkHolders.ToImmutableArray();
            }

            foreach (SinkHolder sinkHolder in sinkHolders)
            {
                action(sinkHolder.Sink);
            }
        }

        protected virtual void Dispose(bool disposing)
        {
            if (!this.disposedValue)
            {
                this.disposedValue = true;

                if (disposing)
                {
                    using (this.sinksLock.EnterWriteLock())
                    {
                        this.sinkHolders.Clear();
                    }

                    using (this.tableEntriesLock.EnterWriteLock())
                    {
                        this.logFileToTableEntries.Clear();
                    }

                    // Visual Studio's wrapper does not dispose the locks
                    // it holds internally. We are still responsible for disposing them.
                    this.tableEntriesLock.InnerLock.Dispose();
                    this.sinksLock.InnerLock.Dispose();
                }
            }
        }

        public void Dispose()
        {
            // Do not change this code. Put cleanup code in 'Dispose(bool disposing)' method
            this.Dispose(disposing: true);
            GC.SuppressFinalize(this);
        }

        private void TableSink_Disposed(object sender, EventArgs e)
        {
            if (this.disposedValue)
            {
                return;
            }

            if (sender is SinkHolder sinkHolder)
            {
                sinkHolder.Disposed -= this.TableSink_Disposed;

                using (this.sinksLock.EnterWriteLock())
                {
<<<<<<< HEAD
                    this.sinks.Remove(sarifTableDataSourceSink);
=======
                    this.sinkHolders.Remove(sinkHolder);
>>>>>>> f5bccd45
                }
            }
        }
    }
}<|MERGE_RESOLUTION|>--- conflicted
+++ resolved
@@ -35,41 +35,9 @@
             {
 #pragma warning disable VSTHRD108 // Assert thread affinity unconditionally
                 ThreadHelper.ThrowIfNotOnUIThread();
-<<<<<<< HEAD
-#pragma warning restore VSTHRD108 // Assert thread affinity unconditionally
-                this.Initialize();
-            }
-        }
-
-        private void Initialize()
-        {
-            ThreadHelper.ThrowIfNotOnUIThread();
-
-            var compositionService = ServiceProvider.GlobalProvider.GetService(typeof(SComponentModel)) as IComponentModel;
-
-            // The composition service will only be null in unit tests.
-            if (compositionService != null)
-            {
-                compositionService.DefaultCompositionService.SatisfyImportsOnce(this);
-
-                if (this.TableManagerProvider == null)
-                {
-                    this.TableManagerProvider = compositionService.GetService<ITableManagerProvider>();
-                }
-
-                if (this.TableControlEventProcessorProviders == null)
-                {
-                    this.TableControlEventProcessorProviders = new[]
-                        { compositionService.GetService<ITableControlEventProcessorProvider>() };
-                }
-
-                ITableManager manager = this.TableManagerProvider.GetTableManager(StandardTables.ErrorsTable);
-                manager.AddSource(this, SarifResultTableEntry.SupportedColumns);
-=======
 #pragma warning restore VSTHRD108
 
                 this.Initialize(SarifResultTableEntry.BasicColumns);
->>>>>>> f5bccd45
             }
         }
 
@@ -99,11 +67,7 @@
 
             using (this.sinksLock.EnterWriteLock())
             {
-<<<<<<< HEAD
-                this.sinks.Add(sarifTableDataSink);
-=======
                 this.sinkHolders.Add(sinkHolder);
->>>>>>> f5bccd45
             }
 
             IImmutableList<SarifResultTableEntry> entriesToNotify;
@@ -312,11 +276,7 @@
 
                 using (this.sinksLock.EnterWriteLock())
                 {
-<<<<<<< HEAD
-                    this.sinks.Remove(sarifTableDataSourceSink);
-=======
                     this.sinkHolders.Remove(sinkHolder);
->>>>>>> f5bccd45
                 }
             }
         }
