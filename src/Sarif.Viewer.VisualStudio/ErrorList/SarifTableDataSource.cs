﻿// Copyright (c) Microsoft. All rights reserved. 
// Licensed under the MIT license. See LICENSE file in the project root for full license information. 

using System;
using System.Collections.Generic;
using System.Collections.Immutable;
using System.ComponentModel.Composition;
using System.Linq;
using System.Threading;
using Microsoft.VisualStudio.ComponentModelHost;
using Microsoft.VisualStudio.Shell;
using Microsoft.VisualStudio.Shell.TableControl;
using Microsoft.VisualStudio.Shell.TableManager;
using Microsoft.VisualStudio.Utilities;

namespace Microsoft.Sarif.Viewer.ErrorList
{
    internal class SarifTableDataSource : ITableDataSource, IDisposable
    {
        private static SarifTableDataSource _instance;
<<<<<<< HEAD
        private readonly List<SinkManager> _managers = new List<SinkManager>();
        private Dictionary<string, SarifSnapshot> _sourceFileToErrorSnapshots = new Dictionary<string, SarifSnapshot>();
=======
        private readonly ReaderWriterLockSlimWrapper sinksLock = new ReaderWriterLockSlimWrapper(new ReaderWriterLockSlim());
        private readonly List<SarifTableDataSink> sinks = new List<SarifTableDataSink>();

        private readonly ReaderWriterLockSlimWrapper tableEntriesLock = new ReaderWriterLockSlimWrapper(new ReaderWriterLockSlim());
        private Dictionary<string, List<SarifResultTableEntry>> logFileToTableEntries = new Dictionary<string, List<SarifResultTableEntry>>(StringComparer.InvariantCulture);
        private bool disposedValue;
>>>>>>> 2f5b24c9

        [Import]
        private ITableManagerProvider TableManagerProvider { get; set; } = null;

        [ImportMany]
        IEnumerable<ITableControlEventProcessorProvider> TableControlEventProcessorProviders { get; set; } = null;

        private SarifTableDataSource()
        {
            if (!SarifViewerPackage.IsUnitTesting)
            {
#pragma warning disable VSTHRD108 // Assert thread affinity unconditionally
                ThreadHelper.ThrowIfNotOnUIThread();
#pragma warning restore VSTHRD108 // Assert thread affinity unconditionally
                Initialize();
            }
        }

        private void Initialize()
        {
            ThreadHelper.ThrowIfNotOnUIThread();

            var compositionService = ServiceProvider.GlobalProvider.GetService(typeof(SComponentModel)) as IComponentModel;

            // The composition service will only be null in unit tests.
            if (compositionService != null)
            {
                compositionService.DefaultCompositionService.SatisfyImportsOnce(this);

                if (TableManagerProvider == null)
                {
                    TableManagerProvider = compositionService.GetService<ITableManagerProvider>();
                }

                if (TableControlEventProcessorProviders == null)
                {
                    TableControlEventProcessorProviders = new[]
                        { compositionService.GetService<ITableControlEventProcessorProvider>() };
                }

                ITableManager manager = TableManagerProvider.GetTableManager(StandardTables.ErrorsTable);
                manager.AddSource(this, SarifResultTableEntry.SupportedColumns);
            }
        }

        public static SarifTableDataSource Instance
        {
            get
            {
                if (_instance == null)
                    _instance = new SarifTableDataSource();

                return _instance;
            }
        }

        #region ITableDataSource members
        public string SourceTypeIdentifier
        {
            get { return StandardTableDataSources.ErrorTableDataSource; }
        }

        public string Identifier
        {
            get { return Guids.GuidVSPackageString; }
        }

        public string DisplayName
        {
            get { return Resources.ErrorListTableDataSourceDisplayName; }
        }

        public IDisposable Subscribe(ITableDataSink sink)
        {
            var sarifTableDataSink = new SarifTableDataSink(sink);
            sarifTableDataSink.Disposed += this.TableSink_Disposed;

            using (this.sinksLock.EnterWriteLock())
            {
                sinks.Add(sarifTableDataSink);
            }

            IImmutableList<SarifResultTableEntry> entriesToNotify;

            using (this.tableEntriesLock.EnterReadLock())
            {
                entriesToNotify = logFileToTableEntries.Values.SelectMany((tableEntries) => tableEntries).ToImmutableList();
            }

            sarifTableDataSink.AddEntries(entriesToNotify);

            return sarifTableDataSink;
        }
        #endregion

        public void AddErrors(IEnumerable<SarifErrorListItem> errors)
        {
            if (errors == null)
            {
                return;
            }

            var tableEntries = errors.Select((error) => new SarifResultTableEntry(error)).ToImmutableList();

            this.CallSinks(sink =>sink.AddEntries(tableEntries));

            using (this.tableEntriesLock.EnterWriteLock())
            {
                foreach (var tableEntry in tableEntries)
                {
                    if (this.logFileToTableEntries.TryGetValue(tableEntry.Error.LogFilePath, out var logFileTableEntryList))
                    {
                        logFileTableEntryList.Add(tableEntry);
                    }
                    else
                    {
                        this.logFileToTableEntries.Add(tableEntry.Error.LogFilePath, new List<SarifResultTableEntry> { tableEntry });
                    }
                }
            }
        }

        public void ClearErrorsForLogFiles(IEnumerable<string> logFiles)
        {
            IImmutableList<SarifResultTableEntry> entriesToRemove;

            using (this.tableEntriesLock.EnterWriteLock())
            {
                IEnumerable<KeyValuePair<string, List<SarifResultTableEntry>>> logFileToTabkeEntriesToRemove = this.logFileToTableEntries.
                    Where((logFileToTableEntry) => logFiles.Contains(logFileToTableEntry.Key)).ToList();

                entriesToRemove = logFileToTabkeEntriesToRemove.SelectMany((logFileToTableEntry) => logFileToTableEntry.Value).
                    ToImmutableList();

                foreach (var logFilesToRemove in logFileToTabkeEntriesToRemove)
                {
<<<<<<< HEAD
                    manager.UpdateSink(_sourceFileToErrorSnapshots.Values);
=======
                    this.logFileToTableEntries.Remove(logFilesToRemove.Key);
>>>>>>> 2f5b24c9
                }
            }

            this.CallSinks(sink => sink.RemoveEntries(entriesToRemove));
        }

        public void CleanAllErrors()
        {
<<<<<<< HEAD
            if (errors == null)
                return;
            
            foreach (var fileErrorGroup in errors.GroupBy(t => t.FileName ?? ""))
            {                
                var snapshot = new SarifSnapshot(fileErrorGroup.Key, fileErrorGroup);
                _sourceFileToErrorSnapshots[fileErrorGroup.Key] = snapshot;
            }
=======
            this.CallSinks(sink => sink.RemoveAllEntries());
>>>>>>> 2f5b24c9

            using (this.tableEntriesLock.EnterWriteLock())
            {
                this.logFileToTableEntries.Clear();
            }
        }

<<<<<<< HEAD
        public void ClearErrorsForLogFiles(IEnumerable<string> logFiles)
        {
        }

        public void CleanErrors(IEnumerable<string> files)
=======
        /// <summary>
        /// Used for unit testing.
        /// </summary>
        /// <returns>
        /// Returns true if there are any entries in the table.
        /// </returns>
        internal bool HasErrors()
>>>>>>> 2f5b24c9
        {
            using (this.tableEntriesLock.EnterReadLock())
            {
<<<<<<< HEAD
                if (_sourceFileToErrorSnapshots.ContainsKey(file))
                {
                    _sourceFileToErrorSnapshots[file].Dispose();
                    _sourceFileToErrorSnapshots.Remove(file);
                }
=======
                return logFileToTableEntries.Count > 0;
>>>>>>> 2f5b24c9
            }
        }

        /// <summary>
        /// Used for unit testing.
        /// </summary>
        /// <returns>
        /// Returns true if there are any entries in the table for the specified source file.
        /// </returns>
        internal bool HasErrors(string sourceFileName)
        {
            using (this.tableEntriesLock.EnterReadLock())
            {
                return logFileToTableEntries.Values.Any((errorList) => errorList.Any((error) => error.Error.FileName.Equals(sourceFileName, StringComparison.Ordinal)));
            }
        }

        private void CallSinks(Action<SarifTableDataSink> action)
        {
<<<<<<< HEAD
            foreach (string file in _sourceFileToErrorSnapshots.Keys)
            {
                var snapshot = _sourceFileToErrorSnapshots[file];
                if (snapshot != null)
                {
                    snapshot.Dispose();
                }
            }

            _sourceFileToErrorSnapshots.Clear();
=======
            IReadOnlyList<SarifTableDataSink> sinkManagers;
            using (this.sinksLock.EnterReadLock())
            {
                sinkManagers = this.sinks.ToImmutableArray();
            }

            foreach (var sinkManager in sinkManagers)
            {
                action(sinkManager);
            }
        }
>>>>>>> 2f5b24c9

        protected virtual void Dispose(bool disposing)
        {
            if (!disposedValue)
            {
                disposedValue = true;

                if (disposing)
                {
                    using (this.sinksLock.EnterWriteLock())
                    {
                        this.sinks.Clear();
                    }

                    using (this.tableEntriesLock.EnterWriteLock())
                    {
                        this.logFileToTableEntries.Clear();
                    }

                    // Visual Studio's wrapper does not dispose the locks
                    // it holds internally. We are still responsible for disposing them.
                    this.tableEntriesLock.InnerLock.Dispose();
                    this.sinksLock.InnerLock.Dispose();
                }
            }
        }

        public void Dispose()
        {
            // Do not change this code. Put cleanup code in 'Dispose(bool disposing)' method
            Dispose(disposing: true);
            GC.SuppressFinalize(this);
        }

        private void TableSink_Disposed(object sender, EventArgs e)
        {
<<<<<<< HEAD
            return _sourceFileToErrorSnapshots.Count > 0;
        }

        public bool HasErrors(string fileName)
        {
            return _sourceFileToErrorSnapshots.ContainsKey(fileName);
=======
            if (disposedValue)
            {
                return;
            }

            if (sender is SarifTableDataSink sarifTableDataSourceSink)
            {
                sarifTableDataSourceSink.Disposed -= this.TableSink_Disposed;

                using (this.sinksLock.EnterWriteLock())
                {
                    sinks.Remove(sarifTableDataSourceSink);
                }
            }
>>>>>>> 2f5b24c9
        }
    }
}<|MERGE_RESOLUTION|>--- conflicted
+++ resolved
@@ -18,17 +18,12 @@
     internal class SarifTableDataSource : ITableDataSource, IDisposable
     {
         private static SarifTableDataSource _instance;
-<<<<<<< HEAD
-        private readonly List<SinkManager> _managers = new List<SinkManager>();
-        private Dictionary<string, SarifSnapshot> _sourceFileToErrorSnapshots = new Dictionary<string, SarifSnapshot>();
-=======
         private readonly ReaderWriterLockSlimWrapper sinksLock = new ReaderWriterLockSlimWrapper(new ReaderWriterLockSlim());
         private readonly List<SarifTableDataSink> sinks = new List<SarifTableDataSink>();
 
         private readonly ReaderWriterLockSlimWrapper tableEntriesLock = new ReaderWriterLockSlimWrapper(new ReaderWriterLockSlim());
         private Dictionary<string, List<SarifResultTableEntry>> logFileToTableEntries = new Dictionary<string, List<SarifResultTableEntry>>(StringComparer.InvariantCulture);
         private bool disposedValue;
->>>>>>> 2f5b24c9
 
         [Import]
         private ITableManagerProvider TableManagerProvider { get; set; } = null;
@@ -165,11 +160,7 @@
 
                 foreach (var logFilesToRemove in logFileToTabkeEntriesToRemove)
                 {
-<<<<<<< HEAD
-                    manager.UpdateSink(_sourceFileToErrorSnapshots.Values);
-=======
                     this.logFileToTableEntries.Remove(logFilesToRemove.Key);
->>>>>>> 2f5b24c9
                 }
             }
 
@@ -178,18 +169,7 @@
 
         public void CleanAllErrors()
         {
-<<<<<<< HEAD
-            if (errors == null)
-                return;
-            
-            foreach (var fileErrorGroup in errors.GroupBy(t => t.FileName ?? ""))
-            {                
-                var snapshot = new SarifSnapshot(fileErrorGroup.Key, fileErrorGroup);
-                _sourceFileToErrorSnapshots[fileErrorGroup.Key] = snapshot;
-            }
-=======
             this.CallSinks(sink => sink.RemoveAllEntries());
->>>>>>> 2f5b24c9
 
             using (this.tableEntriesLock.EnterWriteLock())
             {
@@ -197,13 +177,6 @@
             }
         }
 
-<<<<<<< HEAD
-        public void ClearErrorsForLogFiles(IEnumerable<string> logFiles)
-        {
-        }
-
-        public void CleanErrors(IEnumerable<string> files)
-=======
         /// <summary>
         /// Used for unit testing.
         /// </summary>
@@ -211,19 +184,10 @@
         /// Returns true if there are any entries in the table.
         /// </returns>
         internal bool HasErrors()
->>>>>>> 2f5b24c9
         {
             using (this.tableEntriesLock.EnterReadLock())
             {
-<<<<<<< HEAD
-                if (_sourceFileToErrorSnapshots.ContainsKey(file))
-                {
-                    _sourceFileToErrorSnapshots[file].Dispose();
-                    _sourceFileToErrorSnapshots.Remove(file);
-                }
-=======
                 return logFileToTableEntries.Count > 0;
->>>>>>> 2f5b24c9
             }
         }
 
@@ -243,18 +207,6 @@
 
         private void CallSinks(Action<SarifTableDataSink> action)
         {
-<<<<<<< HEAD
-            foreach (string file in _sourceFileToErrorSnapshots.Keys)
-            {
-                var snapshot = _sourceFileToErrorSnapshots[file];
-                if (snapshot != null)
-                {
-                    snapshot.Dispose();
-                }
-            }
-
-            _sourceFileToErrorSnapshots.Clear();
-=======
             IReadOnlyList<SarifTableDataSink> sinkManagers;
             using (this.sinksLock.EnterReadLock())
             {
@@ -266,7 +218,6 @@
                 action(sinkManager);
             }
         }
->>>>>>> 2f5b24c9
 
         protected virtual void Dispose(bool disposing)
         {
@@ -303,14 +254,6 @@
 
         private void TableSink_Disposed(object sender, EventArgs e)
         {
-<<<<<<< HEAD
-            return _sourceFileToErrorSnapshots.Count > 0;
-        }
-
-        public bool HasErrors(string fileName)
-        {
-            return _sourceFileToErrorSnapshots.ContainsKey(fileName);
-=======
             if (disposedValue)
             {
                 return;
@@ -325,7 +268,6 @@
                     sinks.Remove(sarifTableDataSourceSink);
                 }
             }
->>>>>>> 2f5b24c9
         }
     }
 }