--- conflicted
+++ resolved
@@ -66,21 +66,10 @@
                 ColumnNumber = Region.StartColumn;
             }
 
-<<<<<<< HEAD
             Tool = run.Tool.ToToolModel();
             Rule = rule.ToRuleModel(result.RuleId);
             Invocation = run.Invocations?[0]?.ToInvocationModel();
             WorkingDirectory = Path.Combine(Path.GetTempPath(), _runId.ToString());
-=======
-            if (string.IsNullOrWhiteSpace(run.Id?.InstanceGuid))
-            {
-                WorkingDirectory = Path.Combine(Path.GetTempPath(), run.GetHashCode().ToString());
-            }
-            else
-            {
-                WorkingDirectory = Path.Combine(Path.GetTempPath(), run.Id.InstanceGuid);
-            }
->>>>>>> c70921fe
 
             if (result.Locations != null)
             {
