--- conflicted
+++ resolved
@@ -80,11 +80,7 @@
                 // Adding in reverse order will make them display in the correct order in the UI.
                 for (int i = result.Locations.Count - 1; i >= 0; --i)
                 {
-<<<<<<< HEAD
-                    Locations.Add(location.ToLocationModel(run));
-=======
-                    Locations.Add(result.Locations[i].ToLocationModel());
->>>>>>> b771c0fa
+                    Locations.Add(result.Locations[i].ToLocationModel(run));
                 }
             }
 
@@ -92,11 +88,7 @@
             {
                 for (int i = result.RelatedLocations.Count - 1; i >= 0; --i)
                 {
-<<<<<<< HEAD
-                    RelatedLocations.Add(location.ToLocationModel(run));
-=======
-                    RelatedLocations.Add(result.RelatedLocations[i].ToLocationModel());
->>>>>>> b771c0fa
+                    RelatedLocations.Add(result.RelatedLocations[i].ToLocationModel(run));
                 }
 
             }
