--- conflicted
+++ resolved
@@ -59,18 +59,12 @@
             Category = result.GetCategory();
             Region = result.GetPrimaryTargetRegion();
             Level = result.Level != FailureLevel.Warning ? result.Level : Rule.FailureLevel;
-<<<<<<< HEAD
 
             if (result.Suppressions?.Count > 0)
             {
                 VSSuppressionState = VSSuppressionState.Suppressed;
             }
             
-=======
-            SuppressionStatus = (result.Suppressions != null && result.Suppressions.Count > 0) ?
-                result.Suppressions[0].Status :
-                SuppressionStatus.None;
->>>>>>> a796330b
             LogFilePath = logFilePath;
 
             if (Region != null)
@@ -259,11 +253,7 @@
 
         [DisplayName("Suppression status")]
         [ReadOnly(true)]
-<<<<<<< HEAD
         public VSSuppressionState VSSuppressionState { get; set; }
-=======
-        public SuppressionStatus SuppressionStatus { get; set; }
->>>>>>> a796330b
 
         [DisplayName("Log file")]
         [ReadOnly(true)]
