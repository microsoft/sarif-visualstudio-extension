﻿// Copyright (c) Microsoft. All rights reserved.
// Licensed under the MIT license. See LICENSE file in the project root for full license information.

using System.Collections.Generic;
using System.Globalization;
using System.IO;
using System.Linq;
using System.Threading.Tasks;

using Microsoft.CodeAnalysis.Sarif.Converters;
using Microsoft.Sarif.Viewer.Controls;
using Microsoft.Sarif.Viewer.ErrorList;
using Microsoft.VisualStudio.Shell;
using Microsoft.VisualStudio.TaskStatusCenter;

using Task = System.Threading.Tasks.Task;

namespace Microsoft.Sarif.Viewer.Services
{
    /// <summary>
    /// Provides an interface through which other extensions can interact with the this extension,
    /// in particular, to ask this extension to load a log file.
    /// </summary>
    public class LoadSarifLogService : SLoadSarifLogService, ILoadSarifLogService
    {
        /// <inheritdoc/>
        public void LoadSarifLog(string path, bool promptOnLogConversions = true, bool cleanErrors = true, bool openInEditor = false)
        {
            if (string.IsNullOrWhiteSpace(path))
            {
                return;
            }

            ErrorListService.ProcessLogFile(path, ToolFormat.None, promptOnLogConversions, cleanErrors, openInEditor);
        }

        /// <inheritdoc/>
        public void LoadSarifLogs(IEnumerable<string> paths, bool promptOnSchemaUpgrade = false)
        {
            LoadSarifLogAsync(paths).FileAndForget(Constants.FileAndForgetFaultEventNames.LoadSarifLogs);
        }

        /// <inheritdoc/>
        public void LoadSarifLog(Stream stream, string logId = null)
        {
            LoadSarifLogAsync(stream, logId).FileAndForget(Constants.FileAndForgetFaultEventNames.LoadSarifLogs);
        }

        /// <inheritdoc/>
        public void LoadSarifLog(IEnumerable<Stream> streams)
        {
            LoadSarifLogAsync(streams).FileAndForget(Constants.FileAndForgetFaultEventNames.LoadSarifLogs);
        }

        private async Task LoadSarifLogAsync(IEnumerable<string> paths)
        {
            List<string> validPaths = paths.Where(path => !string.IsNullOrEmpty(path)).ToList();
            if (validPaths.Count == 0)
            {
                return;
            }

            var taskStatusCenterService = (IVsTaskStatusCenterService)Package.GetGlobalService(typeof(SVsTaskStatusCenterService));
            var taskProgressData = new TaskProgressData
            {
                CanBeCanceled = true,
                ProgressText = null,
            };

            var taskHandlerOptions = new TaskHandlerOptions
            {
                ActionsAfterCompletion = CompletionActions.None,
                TaskSuccessMessage = Resources.ProcessLogFilesComplete,
                Title = Resources.ProcessLogFiles,
            };

            var taskCompletionSource = new TaskCompletionSource<bool>();
            ITaskHandler taskHandler = taskStatusCenterService.PreRegister(taskHandlerOptions, taskProgressData);
            taskHandler.RegisterTask(taskCompletionSource.Task);

            try
            {
                for (int validPathIndex = 0; validPathIndex < validPaths.Count; validPathIndex++)
                {
                    taskHandler.UserCancellation.ThrowIfCancellationRequested();

                    taskHandler.Progress.Report(new TaskProgressData
                    {
                        PercentComplete = validPathIndex * 100 / validPaths.Count,
                        ProgressText = string.Format(CultureInfo.CurrentCulture, Resources.ProcessingLogFileFormat, validPaths[validPathIndex])
                    }); ;

                    // We should not clean errors here. If the user wants to clear errors, they can call ICloseSarifLogService.CloseAllSarifLogs.
                    await ErrorListService.ProcessLogFileAsync(validPaths[validPathIndex], ToolFormat.None, promptOnLogConversions: false, cleanErrors: false, openInEditor: false).ConfigureAwait(continueOnCapturedContext: false);

                    taskHandler.Progress.Report(new TaskProgressData
                    {
                        PercentComplete = (validPathIndex + 1) * 100 / validPaths.Count,
                    });
                }
            }
            finally
            {
                taskCompletionSource.SetResult(true);
            }
        }

        private async Task LoadSarifLogAsync(Stream stream, string logId)
        {
<<<<<<< HEAD
            ExceptionalConditions conditions = await ErrorListService.ProcessSarifLogAsync(stream, showMessageOnNoResults: false, cleanErrors: false, openInEditor: false).ConfigureAwait(continueOnCapturedContext: false);

            InfoBar.CreateInfoBarsForExceptionalConditions(conditions);
        }

        public async Task LoadSarifLogAsync(IEnumerable<Stream> streams)
        {
            ExceptionalConditions conditions = ExceptionalConditions.None;
            foreach (Stream stream in streams)
            {
                conditions |= await ErrorListService.ProcessSarifLogAsync(stream, showMessageOnNoResults: false, cleanErrors: false, openInEditor: false).ConfigureAwait(continueOnCapturedContext: false);
            }

            InfoBar.CreateInfoBarsForExceptionalConditions(conditions);
=======
            await ErrorListService.ProcessSarifLogAsync(stream, logId, showMessageOnNoResults: false, cleanErrors: false, openInEditor: false).ConfigureAwait(continueOnCapturedContext: false);
>>>>>>> cf0d480a
        }
    }
}<|MERGE_RESOLUTION|>--- conflicted
+++ resolved
@@ -107,8 +107,7 @@
 
         private async Task LoadSarifLogAsync(Stream stream, string logId)
         {
-<<<<<<< HEAD
-            ExceptionalConditions conditions = await ErrorListService.ProcessSarifLogAsync(stream, showMessageOnNoResults: false, cleanErrors: false, openInEditor: false).ConfigureAwait(continueOnCapturedContext: false);
+            ExceptionalConditions conditions = await ErrorListService.ProcessSarifLogAsync(stream, logId: logId, showMessageOnNoResults: false, cleanErrors: false, openInEditor: false).ConfigureAwait(continueOnCapturedContext: false);
 
             InfoBar.CreateInfoBarsForExceptionalConditions(conditions);
         }
@@ -118,13 +117,10 @@
             ExceptionalConditions conditions = ExceptionalConditions.None;
             foreach (Stream stream in streams)
             {
-                conditions |= await ErrorListService.ProcessSarifLogAsync(stream, showMessageOnNoResults: false, cleanErrors: false, openInEditor: false).ConfigureAwait(continueOnCapturedContext: false);
+                conditions |= await ErrorListService.ProcessSarifLogAsync(stream, logId: null, showMessageOnNoResults: false, cleanErrors: false, openInEditor: false).ConfigureAwait(continueOnCapturedContext: false);
             }
 
             InfoBar.CreateInfoBarsForExceptionalConditions(conditions);
-=======
-            await ErrorListService.ProcessSarifLogAsync(stream, logId, showMessageOnNoResults: false, cleanErrors: false, openInEditor: false).ConfigureAwait(continueOnCapturedContext: false);
->>>>>>> cf0d480a
         }
     }
 }