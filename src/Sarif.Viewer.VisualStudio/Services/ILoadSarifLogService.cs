﻿// Copyright (c) Microsoft. All rights reserved.
// Licensed under the MIT license. See LICENSE file in the project root for full license information.

using System.Collections.Generic;
using System.IO;

namespace Microsoft.Sarif.Viewer.Services
{
    /// <summary>
    /// Interface for loading a SARIF log into the viewer.
    /// </summary>
    internal interface ILoadSarifLogService
    {
        /// <summary>
        /// Loads a SARIF log from the specified file.
        /// </summary>
        /// <param name="path">
        /// The path to the file from which the SARIF log should be loaded.
        /// </param>
<<<<<<< HEAD
        /// <param name="promptOnLogConversions">
        /// <code>true</code> if the user should be prompted before converting a non-SARIF file,
        /// otherwise <code>false</code>.
        /// </param>
        /// <param name="cleanErrors">
        /// <code>true</code> if all errors should be cleared from the Error List before the file
        /// specified by <paramref name="path"/> loaded, otherwise <code>false</code>.
        /// </param>
        /// <param name="openInEditor">
        /// <code>true</code> if the file specified by <paramref name="path"/> should be displayed
        /// in an editor window, otherwise <code>false</code>.
        /// </param>
        void LoadSarifLog(string path, bool promptOnLogConversions = true, bool cleanErrors = true, bool openInEditor = false);
=======
        void LoadSarifLog(string path);

        /// <summary>
        /// Loads the specified SARIF logs in the viewer.
        /// </summary>
        /// <param name="paths">The complete path to the SARIF log files.</param>
        /// <param name="promptOnLogConversions">Specifies whether the viewer should prompt if a SARIF log needs to be converted.</param>
        /// <remarks>
        /// Reasons for SARIF log file conversion include a conversion from a tool's log to SARIF, or a the SARIF schema version is not the latest version.
        /// </remarks>
        void LoadSarifLogs(IEnumerable<string> paths, bool promptOnLogConversions = false);

        /// <summary>
        /// Loads a SARIF log from the specified stream into the viewer.
        /// </summary>
        /// <param name="stream">
        /// The stream from which the SARIF log should be loaded.
        /// </param>
        void LoadSarifLog(Stream stream);
>>>>>>> 9c93113e
    }
}<|MERGE_RESOLUTION|>--- conflicted
+++ resolved
@@ -12,12 +12,11 @@
     internal interface ILoadSarifLogService
     {
         /// <summary>
-        /// Loads a SARIF log from the specified file.
+        /// Loads a SARIF log from the specified file into the viewer.
         /// </summary>
         /// <param name="path">
         /// The path to the file from which the SARIF log should be loaded.
         /// </param>
-<<<<<<< HEAD
         /// <param name="promptOnLogConversions">
         /// <code>true</code> if the user should be prompted before converting a non-SARIF file,
         /// otherwise <code>false</code>.
@@ -31,16 +30,20 @@
         /// in an editor window, otherwise <code>false</code>.
         /// </param>
         void LoadSarifLog(string path, bool promptOnLogConversions = true, bool cleanErrors = true, bool openInEditor = false);
-=======
-        void LoadSarifLog(string path);
 
         /// <summary>
         /// Loads the specified SARIF logs in the viewer.
         /// </summary>
-        /// <param name="paths">The complete path to the SARIF log files.</param>
-        /// <param name="promptOnLogConversions">Specifies whether the viewer should prompt if a SARIF log needs to be converted.</param>
+        /// <param name="paths">
+        /// The complete path to the SARIF log files.
+        /// </param>
+        /// <param name="promptOnLogConversions">
+        /// Specifies whether the viewer should prompt if a SARIF log needs to be converted.
+        /// </param>
         /// <remarks>
-        /// Reasons for SARIF log file conversion include a conversion from a tool's log to SARIF, or a the SARIF schema version is not the latest version.
+        /// Reasons for SARIF log file conversion include conversion from a tool's native output
+        /// format to SARIF, or upgrading from a pre-release SARIF schema version to the final
+        /// published version.
         /// </remarks>
         void LoadSarifLogs(IEnumerable<string> paths, bool promptOnLogConversions = false);
 
@@ -51,6 +54,5 @@
         /// The stream from which the SARIF log should be loaded.
         /// </param>
         void LoadSarifLog(Stream stream);
->>>>>>> 9c93113e
     }
 }