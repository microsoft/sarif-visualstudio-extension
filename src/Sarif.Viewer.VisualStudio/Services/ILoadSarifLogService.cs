﻿// Copyright (c) Microsoft. All rights reserved.
// Licensed under the MIT license. See LICENSE file in the project root for full license information.

namespace Microsoft.Sarif.Viewer.Services
{
    /// <summary>
    /// Interface for loading a SARIF log from a file.
    /// </summary>
    internal interface ILoadSarifLogService
    {
<<<<<<< HEAD
        void LoadSarifLog(string path, bool promptOnLogConversions = true, bool cleanErrors = true, bool openInEditor = false);
=======
        /// <summary>
        /// Loads a SARIF log from the specified file.
        /// </summary>
        /// <param name="path">
        /// The path to the file from which the SARIF log should be loaded.
        /// </param>
        void LoadSarifLog(string path);
>>>>>>> 488b3ffa
    }
}<|MERGE_RESOLUTION|>--- conflicted
+++ resolved
@@ -8,16 +8,24 @@
     /// </summary>
     internal interface ILoadSarifLogService
     {
-<<<<<<< HEAD
-        void LoadSarifLog(string path, bool promptOnLogConversions = true, bool cleanErrors = true, bool openInEditor = false);
-=======
         /// <summary>
         /// Loads a SARIF log from the specified file.
         /// </summary>
         /// <param name="path">
         /// The path to the file from which the SARIF log should be loaded.
         /// </param>
-        void LoadSarifLog(string path);
->>>>>>> 488b3ffa
+        /// <param name="promptOnLogConversions">
+        /// <code>true</code> if the user should be prompted before converting a non-SARIF file,
+        /// otherwise <code>false</code>.
+        /// </param>
+        /// <param name="cleanErrors">
+        /// <code>true</code> if all errors should be cleared from the Error List before the file
+        /// specified by <paramref name="path"/> loaded, otherwise <code>false</code>.
+        /// </param>
+        /// <param name="openInEditor">
+        /// <code>true</code> if the file specified by <paramref name="path"/> should be displayed
+        /// in an editor window, otherwise <code>false</code>.
+        /// </param>
+        void LoadSarifLog(string path, bool promptOnLogConversions = true, bool cleanErrors = true, bool openInEditor = false);
     }
 }