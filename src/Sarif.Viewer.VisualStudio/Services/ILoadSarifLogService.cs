--- conflicted
+++ resolved
@@ -53,8 +53,10 @@
         /// <param name="stream">
         /// The stream from which the SARIF log should be loaded.
         /// </param>
-<<<<<<< HEAD
-        void LoadSarifLog(Stream stream);
+        /// <param name="logId">
+        /// A unique identifier for this stream that can be used to close the log later.
+        /// </param>
+        void LoadSarifLog(Stream stream, string logId = null);
 
         /// <summary>
         /// Loads SARIF logs from the specified streams into the viewer.
@@ -63,11 +65,5 @@
         /// The streams from which the SARIF log should be loaded.
         /// </param>
         void LoadSarifLog(IEnumerable<Stream> streams);
-=======
-        /// <param name="logId">
-        /// A unique identifier for this stream that can be used to close the log later.
-        /// </param>
-        void LoadSarifLog(Stream stream, string logId = null);
->>>>>>> cf0d480a
     }
 }