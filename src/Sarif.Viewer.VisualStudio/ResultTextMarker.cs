﻿// Copyright (c) Microsoft. All rights reserved. 
// Licensed under the MIT license. See LICENSE file in the project root for full license information. 

using System;
using System.Diagnostics;
using System.IO;
using Microsoft.CodeAnalysis.Sarif;
using Microsoft.Sarif.Viewer.Tags;
using Microsoft.VisualStudio.ComponentModelHost;
using Microsoft.VisualStudio.Shell.Interop;
using Microsoft.VisualStudio.Text;
using Microsoft.VisualStudio.Text.Editor;
using Microsoft.VisualStudio.Text.Tagging;
using Microsoft.VisualStudio.TextManager.Interop;

namespace Microsoft.Sarif.Viewer
{
    /// <summary>
    /// This class represents an instance of "highlighed" line in the editor, holds necessary Shell objects and logic 
    /// to managed lifecycle and appearance.
    /// </summary>
    public class ResultTextMarker
    {
        public const string DEFAULT_SELECTION_COLOR = "CodeAnalysisWarningSelection"; // Yellow
        public const string KEYEVENT_SELECTION_COLOR = "CodeAnalysisKeyEventSelection"; // Light yellow
        public const string LINE_TRACE_SELECTION_COLOR = "CodeAnalysisLineTraceSelection"; //Gray
        public const string HOVER_SELECTION_COLOR = "CodeAnalysisCurrentStatementSelection"; // Yellow with red border

        private int _runId;
<<<<<<< HEAD
=======
        private Region _region; 
>>>>>>> b4a3d39e
        private IServiceProvider _serviceProvider;
        private TrackingTagSpan<TextMarkerTag> _marker;
        private SimpleTagger<TextMarkerTag> _tagger;
        private ITrackingSpan _trackingSpan;
        private IWpfTextView _textView;
        private long? _docCookie;

        public string FullFilePath { get; set; }
        public string UriBaseId { get; set; }
        public Region Region { get; set; }
        public string Color { get; set; }

        public event EventHandler RaiseRegionSelected;

        /// <summary>
        /// fullFilePath may be null for global issues.
        /// </summary>
        public ResultTextMarker(IServiceProvider serviceProvider, int runId, Region region, string fullFilePath)
        {
            if (serviceProvider == null)
            {
                throw new ArgumentNullException(nameof(serviceProvider));
            }

            if (region == null)
            {
                throw new ArgumentNullException(nameof(region));
            }

            _serviceProvider = serviceProvider;
            _runId = runId;
<<<<<<< HEAD
            Region = region;
=======
            _region = region;
>>>>>>> b4a3d39e
            FullFilePath = fullFilePath;
            Color = DEFAULT_SELECTION_COLOR;
        }

        internal IVsWindowFrame NavigateTo(bool usePreviewPane)
        {
            // Fall back to the file and line number

            if (!File.Exists(this.FullFilePath))
            {
                if (!CodeAnalysisResultManager.Instance.TryRebaselineAllSarifErrors(_runId, this.UriBaseId, this.FullFilePath))
                {
                    return null;
                }
            }

            Uri uri;
            if (File.Exists(this.FullFilePath) && Uri.TryCreate(this.FullFilePath, UriKind.Absolute, out uri))
            {
                // Fill out the region's properties
                FileRegionsCache regionsCache = CodeAnalysisResultManager.Instance.RunDataCaches[_runId].FileRegionsCache;
                Region = regionsCache.PopulateTextRegionProperties(Region, uri, true);
            }

            IVsWindowFrame windowFrame = SdkUIUtilities.OpenDocument(SarifViewerPackage.ServiceProvider, this.FullFilePath, usePreviewPane);
            if (windowFrame != null)
            {
                IVsTextView textView = GetTextViewFromFrame(windowFrame);
                if (textView == null)
                {
                    return null;
                }

                var sourceLocation = this.GetSourceLocation();

                // Navigate the caret to the desired location. Text span uses 0-based indexes
                TextSpan ts;
                ts.iStartLine = sourceLocation.StartLine - 1;
                ts.iEndLine = sourceLocation.EndLine - 1;
                ts.iStartIndex = Math.Max(sourceLocation.StartColumn, 0);
                ts.iEndIndex = Math.Max(sourceLocation.EndColumn, 0);

                textView.EnsureSpanVisible(ts);
                textView.SetSelection(ts.iStartLine, ts.iStartIndex, ts.iEndLine, ts.iEndIndex);
            }
            return windowFrame;
        }

        /// <summary>
        /// Get source location of current marker (tracking code place). 
        /// </summary>
        /// <returns>
        /// This is clone of stored source location with actual source code coordinates.
        /// </returns>
        public Region GetSourceLocation()
        {
<<<<<<< HEAD
            Region sourceLocation = Region.DeepClone();                
=======
            Region sourceLocation = new Region()
            {
                ByteOffset = _region.ByteOffset,
                StartColumn = _region.StartColumn,
                EndColumn = _region.EndColumn,
                StartLine = _region.StartLine,
                EndLine = _region.EndLine
            };
                
>>>>>>> b4a3d39e
            SaveCurrentTrackingData(sourceLocation);
            return sourceLocation;
        }

        /// <summary>
<<<<<<< HEAD
=======
        /// Save current tracking data to stored source location. 
        /// If user will change, save, close and after that open document which has tracking data 
        /// this class will not loose place where code exists.
        /// </summary>
        public void SaveCurrentTrackingData()
        {
            SaveCurrentTrackingData(_region);
        }

        /// <summary>
>>>>>>> b4a3d39e
        /// Clear all markers and tracking classes
        /// </summary>
        public void Clear()
        {
            if (_marker != null)
            {
                RemoveHighlightMarker();
            }

            if (IsTracking())
            {
                RemoveTracking();
            }

            _tagger = null;
        }

        /// <summary>
        /// Select current tracking text with <paramref name="highlightColor"/>. 
        /// If highlightColor is null than code will be selected with color from <seealso cref="Color"/>.
        /// If the mark doesn't support tracking changes, then we simply ignore this condition (addresses VS crash 
        /// reported in Bug 476347 : Code Analysis clicking error report C6244 causes VS2012 to crash).  
        /// Tracking changes helps to ensure that we nativate to the right line even if edits to the file
        /// have occured, but even if that behavior doesn't work right, it is better to 
        /// simply return here (before the fix this code threw an exception which terminated VS).
        /// </summary>
        /// <param name="highlightColor">Color</param>
        public void AddHighlightMarker(string highlightColor)
        {
            if (!IsTracking())
            {
                return;
            }

            _marker = _tagger.CreateTagSpan(_trackingSpan, new TextMarkerTag(highlightColor ?? Color));
        }

        /// <summary>
        /// Add tracking for text in <paramref name="span"/> for document with id <paramref name="docCookie"/>.
        /// </summary>
        public void AddTracking(IWpfTextView wpfTextView, ITextSnapshot textSnapshot, long docCookie, Span span)
        {
            Debug.Assert(docCookie >= 0);
            Debug.Assert(!IsTracking(), "This marker already tracking changes.");
            _docCookie = docCookie;
            CreateTracking(wpfTextView, textSnapshot, span);
            SubscribeToCaretEvents(wpfTextView);
        }

        /// <summary>
        /// Remove selection for tracking text
        /// </summary>
        public void RemoveHighlightMarker()
        {
            if (_tagger != null && _marker != null)
            {
                _tagger.RemoveTagSpan(_marker);
            }
            _marker = null;
        }

        /// <summary>
        /// Check if current class track changes for document <paramref name="docCookie"/>
        /// </summary>
        public bool IsTracking(long docCookie)
        {
            return _docCookie.HasValue && _docCookie.Value == docCookie && _trackingSpan != null;
        }

        public void DetachFromDocument(long docCookie)
        {
            if (this.IsTracking(docCookie))
            {
                this.Clear();
            }
        }

        /// <summary>
        /// Determines if a document can be associated with this ResultTextMarker.
        /// </summary>
        public bool CanAttachToDocument(string documentName, long docCookie, IVsWindowFrame frame)
        {
            // For these cases, this event has nothing to do with this item
            if (frame == null || this.IsTracking(docCookie) || string.Compare(documentName, this.FullFilePath, StringComparison.OrdinalIgnoreCase) != 0)
            {
                return false;
            }

            return true;
        }

        /// <summary>
        /// An overridden method for reacting to the event of a document window
        /// being opened
        /// </summary>
        public void AttachToDocument(string documentName, long docCookie, IVsWindowFrame frame)
        {
            // For these cases, this event has nothing to do with this item
            if (CanAttachToDocument(documentName, docCookie, frame))
            {
                AttachToDocumentWorker(frame, docCookie);
            }
        }

        private IVsTextView GetTextViewFromFrame(IVsWindowFrame frame)
        {
            // Get the document view from the window frame, then get the text view
            object docView;
            int hr = frame.GetProperty((int)__VSFPROPID.VSFPROPID_DocView, out docView);
            if ((hr != 0 && hr != 1) || docView == null)
            {
                return null;
            }

            IVsCodeWindow codeWindow = docView as IVsCodeWindow;
            IVsTextView textView;
            codeWindow.GetLastActiveView(out textView);
            if (textView == null)
            {
                codeWindow.GetPrimaryView(out textView);
            }

            return textView;
        }

        /// <summary>
        /// Check that current <paramref name="marker"/> point to correct line position 
        /// and attach it to <paramref name="docCookie"/> for track changes.
        /// </summary>
        private void AttachToDocumentWorker(IVsWindowFrame frame, long docCookie)
        {
            var sourceLocation = this.GetSourceLocation();
            int line = sourceLocation.StartLine;

            // Coerce the line numbers so we don't go out of bound. However, if we have to
            // coerce the line numbers, then we won't perform highlighting because most likely
            // we will highlight the wrong line. The idea here is to just go to the top or bottom
            // of the file as our "best effort" to be closest where it thinks it should be
            if (line <= 0)
            {
                line = 1;
            }

            IVsTextView textView = GetTextViewFromFrame(frame);
            if (textView != null)
            {
                // Locate the specific line/column position in the text view and go there
                IVsTextLines textLines;
                textView.GetBuffer(out textLines);
                if (textLines != null)
                {
                    int lastLine;
                    int length;
                    int hr = textLines.GetLastLineIndex(out lastLine, out length);
                    if (hr != 0)
                    {
                        return;
                    }

                    // our source code lines are 1-based, and the VS API source code lines are 0-based

                    lastLine = lastLine + 1;

                    // Same thing here, coerce the line number if it's going out of bound
                    if (line > lastLine)
                    {
                        line = lastLine;
                    }
                }

                // Call a bunch of functions to get the WPF text view so we can perform the highlighting only
                // if we haven't yet
                IWpfTextView wpfTextView = GetWpfTextView(textView);
                if (wpfTextView != null)
                {
                    AttachMarkerToTextView(wpfTextView, docCookie, this,
                        line, sourceLocation.StartColumn, line + (sourceLocation.EndLine - sourceLocation.StartLine), sourceLocation.EndColumn);
                }
            }
        }

        /// <summary>
        /// Helper method for getting a IWpfTextView from a IVsTextView object
        /// </summary>
        /// <param name="textView"></param>
        /// <returns></returns>
        private IWpfTextView GetWpfTextView(IVsTextView textView)
        {
            IWpfTextViewHost textViewHost = null;
            IVsUserData userData = textView as IVsUserData;
            if (userData != null)
            {
                Guid guid = Microsoft.VisualStudio.Editor.DefGuidList.guidIWpfTextViewHost;
                object wpfTextViewHost = null;
                userData.GetData(ref guid, out wpfTextViewHost);
                textViewHost = wpfTextViewHost as IWpfTextViewHost;
            }

            if (textViewHost == null)
            {
                return null;
            }
            return textViewHost.TextView;
        }

        /// <summary>
        /// Highlight the source code on a particular line
        /// </summary>
        private static void AttachMarkerToTextView(IWpfTextView textView, long docCookie, ResultTextMarker marker,
            int startLine, int startColumn, int endLine, int endColumn)
        {
            // If for some reason the start line is not correct, just skip the highlighting
            ITextSnapshot textSnapshot = textView.TextSnapshot;
            if (startLine > textSnapshot.LineCount)
            {
                return;
            }

            Span spanToColor;
            int markerStart, markerEnd = 0;

            try
            {
                // Fix up the end line number if it's inconsistent
                if (endLine <= 0 || endLine < startLine)
                {
                    endLine = startLine;
                }

                bool coerced = false;

                // Calculate the start and end marker bound. Adjust for the column values if
                // the values don't make sense. Make sure we handle the case of empty file correctly
                ITextSnapshotLine startTextLine = textSnapshot.GetLineFromLineNumber(Math.Max(startLine - 1, 0));
                ITextSnapshotLine endTextLine = textSnapshot.GetLineFromLineNumber(Math.Max(endLine - 1, 0));
                if (startColumn <= 0 || startColumn >= startTextLine.Length)
                {
                    startColumn = 1;
                    coerced = true;
                }

                // Calculate the end marker bound. Perform coersion on the values if they aren't consistent
                if (endColumn <= 0 && endColumn >= endTextLine.Length)
                {
                    endColumn = endTextLine.Length;
                    coerced = true;
                }

                // If we are highlighting just one line and the column values don't make
                // sense or we corrected one or more of them, then simply mark the
                // entire line
                if (endLine == startLine && (coerced || startColumn >= endColumn))
                {
                    startColumn = 1;
                    endColumn = endTextLine.Length;
                }

                // Create a span with the calculated markers
                markerStart = startTextLine.Start.Position + startColumn - 1;
                markerEnd = endTextLine.Start.Position + endColumn - 1;
                spanToColor = Span.FromBounds(markerStart, markerEnd);

                marker.AddTracking(textView, textSnapshot, docCookie, spanToColor);
            }
            catch (Exception e)
            {
                // Log the exception and move ahead. We don't want to bubble this or fail.
                // We just don't color the problem line.
                Debug.Print(e.Message);
            }
        }    

    private void RemoveTracking()
        {
            if (_trackingSpan != null)
            {
                // TODO: Find a way to delete TrackingSpan
                _marker = _tagger.CreateTagSpan(_trackingSpan, new TextMarkerTag(Color));
                RemoveHighlightMarker();
                _trackingSpan = null;
                _tagger = null;
                _docCookie = null;
            }
        }

        private void CreateTracking(IWpfTextView textView, ITextSnapshot textSnapshot, Span span)
        {
            if (_trackingSpan != null)
                return;

            _textView = textView;

            if (_tagger == null)
            {
                IComponentModel componentModel = (IComponentModel)_serviceProvider.GetService(typeof(SComponentModel));
                ISarifLocationProviderFactory sarifLocationProviderFactory = componentModel.GetService<ISarifLocationProviderFactory>();

                // Get a SimpleTagger over the buffer to color
                _tagger = sarifLocationProviderFactory.GetTextMarkerTagger(_textView.TextBuffer);
            }

            // Add the marker
            if (_tagger != null)
            {
                // The list of colors for TextMarkerTag are defined in Platform\Text\Impl\TextMarkerAdornment\TextMarkerProviderFactory.cs
                _trackingSpan = textSnapshot.CreateTrackingSpan(span, SpanTrackingMode.EdgeExclusive);
            }
        }

        private bool IsValidMarker()
        {
            return (_marker != null &&
                    _marker.Span != null &&
                    _marker.Span.TextBuffer != null &&
                    _marker.Span.TextBuffer.CurrentSnapshot != null);
        }

        private void SaveCurrentTrackingData(Region sourceLocation)
        {
            try
            {
                if (!IsTracking())
                {
                    return;
                }

                ITextSnapshot textSnapshot = _trackingSpan.TextBuffer.CurrentSnapshot;
                SnapshotPoint startPoint = _trackingSpan.GetStartPoint(textSnapshot);
                SnapshotPoint endPoint = _trackingSpan.GetEndPoint(textSnapshot);

                var startLine = startPoint.GetContainingLine();
                var endLine = endPoint.GetContainingLine();

                var textLineStart = _textView.GetTextViewLineContainingBufferPosition(startPoint);
                var textLineEnd = _textView.GetTextViewLineContainingBufferPosition(endPoint);

                sourceLocation.StartColumn = startLine.Start.Position - textLineStart.Start.Position;
                sourceLocation.EndColumn = endLine.End.Position - textLineEnd.Start.Position;
                sourceLocation.StartLine = startLine.LineNumber + 1;
                sourceLocation.EndLine = endLine.LineNumber + 1;
            }
            catch (InvalidOperationException)
            {
                // Editor throws InvalidOperationException in some cases - 
                // We act like tracking isn't turned on if this is thrown to avoid
                // taking all of VS down.
            }
        }

        private bool IsTracking()
        {
            return _docCookie.HasValue && IsTracking(_docCookie.Value);
        }

        private void SubscribeToCaretEvents(IWpfTextView textView)
        {
            if (textView != null)
            {
                textView.Caret.PositionChanged += CaretPositionChanged;
                textView.LayoutChanged += ViewLayoutChanged;
            }
        }

        private void ViewLayoutChanged(object sender, TextViewLayoutChangedEventArgs e)
        {
            if (_textView != null)
            {
                // If a new snapshot wasn't generated, then skip this layout
                if (e.NewViewState.EditSnapshot != e.OldViewState.EditSnapshot)
                {
                    UpdateAtCaretPosition(_textView.Caret.Position);
                }
            }
        }

        private void CaretPositionChanged(object sender, CaretPositionChangedEventArgs e)
        {
            UpdateAtCaretPosition(e.NewPosition);
        }

        private void UpdateAtCaretPosition(CaretPosition caretPoisition)
        {
            // Check if the current caret position is within our region. If it is, raise the RegionSelected event.
            if (_trackingSpan.GetSpan(_trackingSpan.TextBuffer.CurrentSnapshot).Contains(caretPoisition.Point.GetPoint(_trackingSpan.TextBuffer, PositionAffinity.Predecessor).Value))
            {
                OnRaiseRegionSelected(new EventArgs());
            }
        }

        protected virtual void OnRaiseRegionSelected(EventArgs e)
        {
            EventHandler handler = RaiseRegionSelected;

            if (handler != null)
            {
                handler(this, e);
            }
        }
    }
}<|MERGE_RESOLUTION|>--- conflicted
+++ resolved
@@ -27,10 +27,6 @@
         public const string HOVER_SELECTION_COLOR = "CodeAnalysisCurrentStatementSelection"; // Yellow with red border
 
         private int _runId;
-<<<<<<< HEAD
-=======
-        private Region _region; 
->>>>>>> b4a3d39e
         private IServiceProvider _serviceProvider;
         private TrackingTagSpan<TextMarkerTag> _marker;
         private SimpleTagger<TextMarkerTag> _tagger;
@@ -62,11 +58,8 @@
 
             _serviceProvider = serviceProvider;
             _runId = runId;
-<<<<<<< HEAD
             Region = region;
-=======
-            _region = region;
->>>>>>> b4a3d39e
+
             FullFilePath = fullFilePath;
             Color = DEFAULT_SELECTION_COLOR;
         }
@@ -123,37 +116,12 @@
         /// </returns>
         public Region GetSourceLocation()
         {
-<<<<<<< HEAD
             Region sourceLocation = Region.DeepClone();                
-=======
-            Region sourceLocation = new Region()
-            {
-                ByteOffset = _region.ByteOffset,
-                StartColumn = _region.StartColumn,
-                EndColumn = _region.EndColumn,
-                StartLine = _region.StartLine,
-                EndLine = _region.EndLine
-            };
-                
->>>>>>> b4a3d39e
             SaveCurrentTrackingData(sourceLocation);
             return sourceLocation;
         }
 
         /// <summary>
-<<<<<<< HEAD
-=======
-        /// Save current tracking data to stored source location. 
-        /// If user will change, save, close and after that open document which has tracking data 
-        /// this class will not loose place where code exists.
-        /// </summary>
-        public void SaveCurrentTrackingData()
-        {
-            SaveCurrentTrackingData(_region);
-        }
-
-        /// <summary>
->>>>>>> b4a3d39e
         /// Clear all markers and tracking classes
         /// </summary>
         public void Clear()
