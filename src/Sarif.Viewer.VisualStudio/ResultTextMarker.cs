--- conflicted
+++ resolved
@@ -334,15 +334,11 @@
                 return false;
             }
 
-            // Note: The call to TryRebaselineAllSarifErrors will ultimately
+            // Note: The call to ResolveFilePath will ultimately
             // set "this.FullFilePath" to the a new file path which is why calling
             // File.Exists happens twice here.
             if (!File.Exists(this.FullFilePath) && 
-<<<<<<< HEAD
-                !CodeAnalysisResultManager.Instance.TryRebaselineAllSarifErrors(this.RunIndex, this.UriBaseId, this.FullFilePath))
-=======
-                !CodeAnalysisResultManager.Instance.ResolveFilePath(runIndex, this.UriBaseId, this.FullFilePath))
->>>>>>> 76726bc3
+                !CodeAnalysisResultManager.Instance.ResolveFilePath(this.RunIndex, this.UriBaseId, this.FullFilePath))
             {
                 this.regionIsFullyPopulated = false; 
                 return false;
